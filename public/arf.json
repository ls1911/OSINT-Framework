--- conflicted
+++ resolved
@@ -5852,20 +5852,14 @@
         "url": "https://github.com/sundowndev/PhoneInfoga"
       },
       {
-<<<<<<< HEAD
-	"name": "IntelligenceX",
-	"type": "url",
-	"url": "https://intelx.io/"
-      },
-      {
-        "name": "Analyst Research Tools",
-        "type": "url",
-        "url": "https://analystresearchtools.com"
-=======
       	"name": "IntelligenceX",
       	"type": "url",
       	"url": "https://intelx.io/"
->>>>>>> 200b4b5f
+      },
+      {
+        "name": "Analyst Research Tools",
+        "type": "url",
+        "url": "https://analystresearchtools.com"
       }],
       "name": "OSINT Automation",
       "type": "folder"
