{
  "children": [
  {
    "children": [
    {
      "children": [
      {
        "name": "Namechk",
        "type": "url",
        "url": "https://namechk.com/"
      },
      {
        "name": "Namechk (T)",
        "type": "url",
        "url": "https://github.com/HA71/Namechk"
      },
      {
        "name": "KnowEm",
        "type": "url",
        "url": "http://knowem.com/"
      },
      {
        "name": "NameCheckr",
        "type": "url",
        "url": "https://www.namecheckr.com/"
      },
      {
        "name": "UserSearch.org",
        "type": "url",
        "url": "https://usersearch.org/"
      },
      {
        "name": "WhatsMyName (T)",
        "type": "url",
        "url": "https://github.com/WebBreacher/WhatsMyName"
      },
      {
        "name": "Thats Them",
        "type": "url",
        "url": "https://thatsthem.com/"
      },
      {
        "name": "Check Usernames",
        "type": "url",
        "url": "http://checkusernames.com/"
      },
      {
        "name": "NameCheckup",
        "type": "url",
        "url": "https://namecheckup.com/"
      },
      {
        "name": "Instant Username Search",
        "type": "url",
        "url": "https://instantusername.com/"
      }],
      "name": "Username Search Engines",
      "type": "folder"
    },
    {
      "children": [
      {
        "name": "Amazon Usernames (M)",
        "type": "url",
        "url": "https://www.google.com/search?q=site:amazon.com+%3Cusername%3E"
      },
      {
        "name": "Github User (M)",
        "type": "url",
        "url": "https://api.github.com/users/%3Cusername%3E/events/public"
      },
      {
        "name": "Tinder Usernames (M)",
        "type": "url",
        "url": "https://www.gotinder.com/@%3Cusername%3E"
      },
      {
        "name": "Keybase",
        "type": "url",
        "url": "https://keybase.io/"
      },
      {
        "name": "MIT PGP Key Server",
        "type": "url",
        "url": "http://pgp.mit.edu/"
      }],
      "name": "Specific Sites",
      "type": "folder"
    }],
    "name": "Username",
    "type": "folder"
  },
  {
    "children": [
    {
      "children": [
      {
        "name": "ThatsThem",
        "type": "url",
        "url": "https://thatsthem.com/reverse-email-lookup"
      },
      {
        "name": "Hunter",
        "type": "url",
        "url": "https://hunter.io/"
      },
      {
        "name": "Email to Address (R)",
        "type": "url",
        "url": "http://www.melissadata.com/lookups/emails.asp"
      },
      {
        "name": "Pipl",
        "type": "url",
        "url": "https://pipl.com/"
      },
      {
        "name": "VoilaNorbert",
        "type": "url",
        "url": "https://www.voilanorbert.com/"
      },
      {
        "name": "Reverse Genie Email",
        "type": "url",
        "url": "http://www.reversegenie.com/email.php"
      },
      {
        "name": "theHarvester (T)",
        "type": "url",
        "url": "https://github.com/laramies/theHarvester"
      },
      {
        "name": "Infoga (T)",
        "type": "url",
        "url": "https://github.com/m4ll0k/infoga"
      },
      {
        "name": "MailDB",
        "type": "url",
        "url": "https://maildb.io/"
      },
      {
        "name": "Skymem",
        "type": "url",
        "url": "http://www.skymem.info/"
      },
      {
        "name": "MailsHunt",
        "type": "url",
        "url": "https://mailshunt.com/"
      }],
      "name": "Email Search",
      "type": "folder"
    },
    {
      "children": [
      {
        "name": "Corporatate Email Formats",
        "type": "url",
        "url": "https://sites.google.com/site/emails4corporations/home"
      },
      {
        "name": "Email Format",
        "type": "url",
        "url": "https://www.email-format.com/"
      },
      {
        "name": "Toofr",
        "type": "url",
        "url": "https://www.toofr.com/"
      },
      {
        "name": "Email Permutator",
        "type": "url",
        "url": "http://metricsparrow.com/toolkit/email-permutator/"
      },
      {
        "name": "OneLook Reverse Dictionary and Thesaurus",
        "type": "url",
        "url": "http://www.onelook.com/reverse-dictionary.shtml"
      }],
      "name": "Common Email Formats",
      "type": "folder"
    },
    {
      "children": [
      {
        "name": "MailTester",
        "type": "url",
        "url": "http://mailtester.com/testmail.php"
      },
      {
        "name": "VerifyEmail",
        "type": "url",
        "url": "http://verify-email.org/"
      },
      {
        "name": "Email Validator",
        "type": "url",
        "url": "http://e-mailvalidator.com/index.php"
      },
      {
        "name": "BytePlant Email Validator",
        "type": "url",
        "url": "http://www.email-validator.net/"
      },
      {
        "name": "Read Notify",
        "type": "url",
        "url": "http://www.readnotify.com/"
      },
      {
        "name": "Email Reputation",
        "type": "url",
        "url": "https://emailrep.io/"
      },
      {
        "name": "MailboxValidator",
        "type": "url",
        "url": "https://www.mailboxvalidator.com/demo"
      }],
      "name": "Email Verification",
      "type": "folder"
    },
    {
      "children": [
      {
        "name": "Have I been pwned?",
        "type": "url",
        "url": "https://haveibeenpwned.com/"
      },
      {
        "name": "DeHashed",
        "type": "url",
        "url": "https://dehashed.com/"
      },
      {
        "name": "Intelligence X",
        "type": "url",
        "url": "https://intelx.io/"
      },
      {
        "name": "Vigilante.pw",
        "type": "url",
        "url": "https://www.vigilante.pw/"
      },
      {
        "name": "Breach or Clear",
        "type": "url",
        "url": "http://breachorclear.jesterscourt.cc/"
      },
      {
        "name": "Ashley Madison Emails",
        "type": "url",
        "url": "https://ashley.cynic.al/"
      }],
      "name": "Breach Data",
      "type": "folder"
    },
    {
      "children": [
      {
        "name": "DNS Blackhole Lists",
        "type": "url",
        "url": "http://www.tcpiputils.com/dns-blackhole-list"
      }],
      "name": "Spam Reputation Lists",
      "type": "folder"
    },
    {
      "children": [
      {
        "name": "MxToolbox",
        "type": "url",
        "url": "http://mxtoolbox.com/"
      }],
      "name": "Mail Blacklists",
      "type": "folder"
    }],
    "name": "Email Address",
    "type": "folder"
  },
  {
    "children": [
    {
      "children": [
      {
        "name": "Domain Dossier",
        "type": "url",
        "url": "http://centralops.net/co/DomainDossier.aspx"
      },
      {
        "name": "domainIQ",
        "type": "url",
        "url": "https://www.domainiq.com/"
      },
      {
        "name": "DomainTools Whois",
        "type": "url",
        "url": "http://whois.domaintools.com/"
      },
      {
        "name": "Domain Big Data",
        "type": "url",
        "url": "http://domainbigdata.com/"
      },
      {
        "name": "Whoisology",
        "type": "url",
        "url": "https://whoisology.com/#advanced"
      },
      {
        "name": "Whois ARIN",
        "type": "url",
        "url": "https://whois.arin.net/ui/advanced.jsp"
      },
      {
        "name": "DNSstuff",
        "type": "url",
        "url": "https://tools.dnsstuff.com/"
      },
      {
        "name": "Robtex (R)",
        "type": "url",
        "url": "https://www.robtex.com/"
      },
      {
        "name": "Domaincrawler.com",
        "type": "url",
        "url": "http://www.domaincrawler.com/"
      },
      {
        "name": "MarkMonitor Whois Search",
        "type": "url",
        "url": "https://domains.markmonitor.com/whois/"
      },
      {
        "name": "easyWhois",
        "type": "url",
        "url": "https://www.easywhois.com/"
      },
      {
        "name": "Website Informer",
        "type": "url",
        "url": "http://website.informer.com/"
      },
      {
        "name": "Who.is",
        "type": "url",
        "url": "https://who.is/"
      },
      {
        "name": "Whois AMPed",
        "type": "url",
        "url": "https://whoisamped.com/"
      },
      {
        "name": "ViewDNS.info",
        "type": "url",
        "url": "http://viewdns.info/"
      },
      {
<<<<<<< HEAD
        "name": "Daily DNS Changes",
        "type": "url",
        "url": "http://www.dailychanges.com/"
      },
      {
=======
>>>>>>> 28cb7a2c
        "name": "IP2WHOIS",
        "type": "url",
        "url": "https://www.ip2whois.com"
      }],
      "name": "Whois Records",
      "type": "folder"
    },
    {
      "children": [
      {
        "name": "Aquatone (T)",
        "type": "url",
        "url": "https://github.com/michenriksen/aquatone"
      },
      {
        "name": "FindSubDomains",
        "type": "url",
        "url": "https://findsubdomains.com/"
      },
      {
        "name": "Google Subdomains (D)",
        "type": "url",
        "url": "https://www.google.com/?gws_rd=ssl#q=site:%3Cdomain.com%3E"
      },
      {
        "name": "Recon-ng (T)",
        "type": "url",
        "url": "https://github.com/lanmaster53/recon-ng"
      },
      {
        "name": "XRay",
        "type": "url",
        "url": "https://github.com/evilsocket/xray"
      },
      {
        "name": "DNS Recon (T)",
        "type": "url",
        "url": "https://github.com/darkoperator/dnsrecon"
      },
      {
        "name": "Gobuster (T)",
        "type": "url",
        "url": "https://github.com/OJ/gobuster"
      },
      {
        "name": "Fierce Domain Scanner (T)",
        "type": "url",
        "url": "https://github.com/davidpepper/fierce-domain-scanner"
      },
      {
        "name": "Bluto (T)",
        "type": "url",
        "url": "https://github.com/RandomStorm/Bluto"
      },
      {
        "name": "theHarvester (T)",
        "type": "url",
        "url": "https://github.com/laramies/theHarvester"
      },
      {
        "name": "Pentest-tools.com Subdomains",
        "type": "url",
        "url": "https://pentest-tools.com/information-gathering/find-subdomains-of-domain"
      },
      {
        "name": "SecLists DNS Subdomains (T)",
        "type": "url",
        "url": "https://github.com/danielmiessler/SecLists/tree/master/Discovery/DNS"
      },
      {
        "name": "dnspop (T)",
        "type": "url",
        "url": "https://github.com/bitquark/dnspop"
      },
      {
        "name": "gdns (T)",
        "type": "url",
        "url": "https://github.com/hrbrmstr/gdns"
      },
      {
        "name": "assetnote (T)",
        "type": "url",
        "url": "https://github.com/infosec-au/assetnote"
      },
      {
        "name": "Network Intelligence",
        "type": "url",
        "url": "http://netintel.net/"
      },
      {
        "name": "Sublist3r",
        "type": "url",
        "url": "https://github.com/aboul3la/Sublist3r"
      },
      {
        "name": "AltDNS (T)",
        "type": "url",
        "url": "https://github.com/infosec-au/altdns"
      }],
      "name": "Subdomains",
      "type": "folder"
    },
    {
      "children": [
      {
        "name": "Shodan",
        "type": "url",
        "url": "https://www.shodan.io/"
      },
      {
        "name": "Kraken",
        "type": "url",
        "url": "https://github.com/Sw4mpf0x/Kraken"
      },
      {
        "name": "urlscan.io",
        "type": "url",
        "url": "https://urlscan.io/search/#*"
      },
      {
        "name": "Daily DNS Changes",
        "type": "url",
        "url": "http://www.dailychanges.com/"
      },
      {
        "name": "SameID",
        "type": "url",
        "url": "http://sameid.net/"
      },
      {
        "name": "Redirect Detective",
        "type": "url",
        "url": "http://redirectdetective.com/"
      },
      {
        "name": "Sitediff",
        "type": "url",
        "url": "https://github.com/digininja/sitediff"
      },
      {
        "name": "AnalyzeID",
        "type": "url",
        "url": "http://analyzeid.com/"
      }],
      "name": "Discovery",
      "type": "folder"
    },
    {
      "children": [
      {
        "name": "Google's Certificate Transparency",
        "type": "url",
        "url": "https://www.certificate-transparency.org/known-logs"
      },
      {
        "name": "Spyse",
        "type": "url",
        "url": "https://spyse.com/search/certificate"
      },
      {
        "name": "Censys",
        "type": "url",
        "url": "https://censys.io/"
      },
      {
        "name": "crt.sh - Certificate Search",
        "type": "url",
        "url": "https://crt.sh/?"
      },
      {
        "name": "certgraph (T)",
        "type": "url",
        "url": "https://github.com/lanrat/certgraph"
      }],
      "name": "Certificate Search",
      "type": "folder"
    },
    {
      "children": [
      {
        "name": "Security Trails",
        "type": "url",
        "url": "https://securitytrails.com/"
      },
      {
        "name": "Mnemonic",
        "type": "url",
        "url": "http://passivedns.mnemonic.no/"
      },
      {
        "name": "DNS History",
        "type": "url",
        "url": "http://dnshistory.org/"
      },
      {
        "name": "PTRarchive.com",
        "type": "url",
        "url": "http://ptrarchive.com/"
      },
      {
        "name": "DNS Dumpster",
        "type": "url",
        "url": "https://dnsdumpster.com/"
      },
      {
        "name": "Deteque (R)",
        "type": "url",
        "url": "https://www.deteque.com/"
      }],
      "name": "PassiveDNS",
      "type": "folder"
    },
    {
      "children": [
      {
        "name": "AbuseIPDB (Webpage and API)",
        "type": "url",
        "url": "https://www.abuseipdb.com/"
      },
      {
        "name": "UrlQuery.net",
        "type": "url",
        "url": "http://urlquery.net/"
      },
      {
        "name": "PassiveTotal",
        "type": "url",
        "url": "https://www.passivetotal.org/"
      },
      {
        "name": "URL Void",
        "type": "url",
        "url": "http://www.urlvoid.com/"
      },
      {
        "name": "Threat Crowd",
        "type": "url",
        "url": "https://www.threatcrowd.org/"
      },
      {
        "name": "FortiGuard Reputation Service",
        "type": "url",
        "url": "http://fortiguard.com/iprep"
      },
      {
        "name": "McAfee TrustedSource",
        "type": "url",
        "url": "http://www.trustedsource.org/"
      },
      {
        "name": "Trend Micro Site Safety Center",
        "type": "url",
        "url": "https://global.sitesafety.trendmicro.com/"
      },
      {
        "name": "WatchGuard ReputationAuthority",
        "type": "url",
        "url": "http://www.reputationauthority.org/"
      },
      {
        "name": "Sucuri SiteCheck",
        "type": "url",
        "url": "https://sitecheck.sucuri.net/"
      },
      {
        "name": "ThreatMiner.org",
        "type": "url",
        "url": "https://www.threatminer.org/"
      },
      {
        "name": "BlueCoat WebPulse",
        "type": "url",
        "url": "https://sitereview.bluecoat.com/sitereview.jsp"
      },
      {
        "name": "Zscaler Zulu URL Risk Analyzer",
        "type": "url",
        "url": "http://zulu.zscaler.com/"
      },
      {
        "name": "Joe Sandbox Url Analyzer",
        "type": "url",
        "url": "https://www.url-analyzer.net/"
      },
      {
        "name": "Deepviz Domain Search",
        "type": "url",
        "url": "https://search.deepviz.com/"
      },
      {
        "name": "Cisco SenderBase",
        "type": "url",
        "url": "http://www.senderbase.org/"
      },
      {
        "name": "AVG Threat Labs",
        "type": "url",
        "url": "http://www.avgthreatlabs.com/ww-en/website-safety-reports/"
      },
      {
        "name": "Webroot BrightCloud URL/IP Lookup",
        "type": "url",
        "url": "http://www.brightcloud.com/tools/url-ip-lookup.php"
      },
      {
        "name": "vURL Online",
        "type": "url",
        "url": "https://vurldissect.co.uk/"
      },
      {
        "name": "AlienVault Open Threat Exchange",
        "type": "url",
        "url": "https://otx.alienvault.com/browse/pulses/"
      },
      {
        "name": "Malware Domain List",
        "type": "url",
        "url": "http://www.malwaredomainlist.com/mdl.php"
      },
      {
        "name": "Web Inspector Online Scan",
        "type": "url",
        "url": "http://app.webinspector.com/"
      },
      {
        "name": "Google Safe Browsing API",
        "type": "url",
        "url": "https://developers.google.com/safe-browsing/?csw=1"
      },
      {
        "name": "hpHosts Online",
        "type": "url",
        "url": "http://hosts-file.net/"
      }],
      "name": "Reputation",
      "type": "folder"
    },
    {
      "children": [
      {
        "name": "Ransomware Tracker Abuse.ch",
        "type": "url",
        "url": "http://ransomwaretracker.abuse.ch/downloads/RW_DOMBL.txt"
      },
      {
        "name": "Threatexpert.com Malicious URLs",
        "type": "url",
        "url": "http://www.networksec.org/grabbho/block.txt"
      },
      {
        "name": "Zeus C2 Tracker",
        "type": "url",
        "url": "https://zeustracker.abuse.ch/blocklist.php?download=domainblocklist"
      },
      {
        "name": "Malware Domains Blacklist",
        "type": "url",
        "url": "http://mirror1.malwaredomains.com/files/domains.txt"
      },
      {
        "name": "Blackweb",
        "type": "url",
        "url": "https://github.com/maravento/blackweb"
      },
      {
        "name": "Critical Stack Intel (R)",
        "type": "url",
        "url": "https://intel.criticalstack.com/"
      },
      {
        "name": "DNS Sinkhole",
        "type": "url",
        "url": "http://malc0de.com/bl/"
      },
      {
        "name": "DNS-BH Malware Domain Blocklist",
        "type": "url",
        "url": "http://www.malwaredomains.com/wordpress/?page_id=66"
      },
      {
        "name": "Malware Domain List",
        "type": "url",
        "url": "http://www.malwaredomainlist.com/hostslist/hosts.txt"
      },
      {
        "name": "Malware Patrol (R)",
        "type": "url",
        "url": "http://www.malware.com.br/open-source.shtml"
      },
      {
        "name": "MalwareURL (R)",
        "type": "url",
        "url": "http://www.malwareurl.com/index.php"
      },
      {
        "name": "scumware.org",
        "type": "url",
        "url": "https://www.scumware.org/"
      },
      {
        "name": "ZeuS Tracker",
        "type": "url",
        "url": "https://zeustracker.abuse.ch/blocklist.php"
      },
      {
        "name": "Shadowserver Foundation",
        "type": "url",
        "url": "http://www.shadowserver.org/wiki/pmwiki.php?n=Services/Reports"
      },
      {
        "name": "Email Domain Validation",
        "type": "url",
        "url": "https://www.mailboxvalidator.com/domain"
      }],
      "name": "Domain Blacklists",
      "type": "folder"
    },
    {
      "children": [
      {
        "name": "DNS Twist (T)",
        "type": "url",
        "url": "https://github.com/elceef/dnstwist"
      },
      {
        "name": "URLCrazy (T)",
        "type": "url",
        "url": "http://www.morningstarsecurity.com/research/urlcrazy"
      },
      {
        "name": "dnstwister",
        "type": "url",
        "url": "https://dnstwister.report/"
      },
      {
        "name": "Catphish (T)",
        "type": "url",
        "url": "https://github.com/ring0lab/catphish"
      }],
      "name": "Typosquatting",
      "type": "folder"
    },
    {
      "children": [
      {
        "name": "BuiltWith",
        "type": "url",
        "url": "http://builtwith.com/"
      },
      {
        "name": "SiteSleuth",
        "type": "url",
        "url": "https://www.sitesleuth.io/"
      },
      {
        "name": "Wappalyzer (T)",
        "type": "url",
        "url": "https://wappalyzer.com/"
      },
      {
        "name": "SEMrush",
        "type": "url",
        "url": "https://www.semrush.com/"
      },
      {
        "name": "TopGainers",
        "type": "url",
        "url": "https://topgainers.net/"
      },
      {
        "name": "Moonsearch",
        "type": "url",
        "url": "http://moonsearch.com/"
      },
      {
        "name": "StackShare",
        "type": "url",
        "url": "https://stackshare.io/"
      },
      {
        "name": "Ewhois",
        "type": "url",
        "url": "https://ewhois.com/"
      },
      {
        "name": "Netcraft",
        "type": "url",
        "url": "http://toolbar.netcraft.com/site_report?url=undefined#last_reboot"
      },
      {
        "name": "StatsCrop",
        "type": "url",
        "url": "http://www.statscrop.com/"
      },
      {
        "name": "Open Site Explorer",
        "type": "url",
        "url": "https://moz.com/researchtools/ose/"
      },
      {
        "name": "SpyOnWeb",
        "type": "url",
        "url": "http://www.spyonweb.com/"
      },
      {
        "name": "SecurityHeaders.io",
        "type": "url",
        "url": "https://securityheaders.io/"
      },
      {
        "name": "Keyword Density",
        "type": "url",
        "url": "http://tools.seobook.com/general/keyword-density/"
      },
      {
        "name": "Alexa Site Statistics",
        "type": "url",
        "url": "http://www.alexa.com/siteinfo"
      },
      {
        "name": "Cisco Umbrella Popularity List",
        "type": "url",
        "url": "http://s3-us-west-1.amazonaws.com/umbrella-static/index.html"
      },
      {
        "name": "Alexa Top 500 Global Sites",
        "type": "url",
        "url": "http://www.alexa.com/topsites"
      },
      {
        "name": "W3bin.com",
        "type": "url",
        "url": "https://w3bin.com/"
      },
      {
        "name": "Sitedossier",
        "type": "url",
        "url": "http://www.sitedossier.com/"
      },
      {
        "name": "Visual Site Mapper",
        "type": "url",
        "url": "http://www.visualsitemapper.com/"
      },
      {
        "name": "ClearWebStats.com",
        "type": "url",
        "url": "https://www.clearwebstats.com/"
      },
      {
        "name": "PubDB",
        "type": "url",
        "url": "http://pub-db.com/"
      },
      {
        "name": "WWW Domain Tools",
        "type": "url",
        "url": "https://w3dt.net/"
      },
      {
        "name": "SimilarWeb",
        "type": "url",
        "url": "https://www.similarweb.com/"
      },
      {
        "name": "Website Outlook",
        "type": "url",
        "url": "http://websiteoutlook.com/"
      },
      {
        "name": "Siteliner",
        "type": "url",
        "url": "http://siteliner.com/"
      },
      {
        "name": "WebPagetest",
        "type": "url",
        "url": "https://www.webpagetest.org/"
      },
      {
        "name": "WhatWeb",
        "type": "url",
        "url": "https://github.com/urbanadventurer/WhatWeb"
      }],
      "name": "Analytics",
      "type": "folder"
    },
    {
      "children": [
      {
        "name": "Link Expander",
        "type": "url",
        "url": "http://www.linkexpander.com/"
      },
      {
        "name": "GetLinkInfo",
        "type": "url",
        "url": "http://www.getlinkinfo.com/"
      },
      {
        "name": "CheckShortURL",
        "type": "url",
        "url": "http://checkshorturl.com/"
      },
      {
        "name": "Lengthen Me",
        "type": "url",
        "url": "https://lengthen.me/"
      },
      {
        "name": "URL Expander",
        "type": "url",
        "url": "http://urlex.org/"
      },
      {
        "name": "URL Unshortener",
        "type": "url",
        "url": "http://www.urlunshortener.com/"
      },
      {
        "name": "Where Does This Link Go?",
        "type": "url",
        "url": "http://wheredoesthislinkgo.com/"
      },
      {
        "name": "KnowURL",
        "type": "url",
        "url": "http://www.knowurl.com/"
      }],
      "name": "URL Expanders",
      "type": "folder"
    },
    {
      "children": [
      {
        "name": "VisualPing",
        "type": "url",
        "url": "http://visualping.io/"
      },
      {
        "name": "Change Detection",
        "type": "url",
        "url": "http://www.changedetection.com/"
      },
      {
        "name": "Follow That Page",
        "type": "url",
        "url": "https://www.followthatpage.com/"
      },
      {
        "name": "Urlwatch",
        "type": "url",
        "url": "https://github.com/thp/urlwatch"
      },
      {
        "name": "WatchThatPage",
        "type": "url",
        "url": "http://watchthatpage.com/"
      },
      {
        "name": "ChangeDetect",
        "type": "url",
        "url": "http://www.changedetect.com/"
      }],
      "name": "Change Detection",
      "type": "folder"
    },
    {
      "children": [
      {
        "name": "Google Trends",
        "type": "url",
        "url": "https://www.google.com/trends/"
      },
      {
        "name": "Reddit (M)",
        "type": "url",
        "url": "https://www.reddit.com/domain/%3CURLhere%3E"
      }],
      "name": "Social Analysis",
      "type": "folder"
    },
    {
      "children": [
      {
        "name": "DNSSEC Analyzer",
        "type": "url",
        "url": "http://dnssec-debugger.verisignlabs.com/"
      },
      {
        "name": "DNSViz",
        "type": "url",
        "url": "http://dnsviz.net/"
      }],
      "name": "DNSSEC",
      "type": "folder"
    },
    {
      "children": [
      {
        "name": "Public Buckets",
        "type": "url",
        "url": "https://buckets.grayhatwarfare.com/"
      },
      {
        "name": "CloudScraper (T)",
        "type": "url",
        "url": "https://github.com/jordanpotti/cloudscraper"
      }],
      "name": "Cloud Resources",
      "type": "folder"
    },
    {
      "children": [
      {
        "children": [
        {
          "name": "Sn1per (T)",
          "type": "url",
          "url": "https://github.com/1N3/Sn1per"
        }],
        "name": "Scanners",
        "type": "folder"
      },
      {
        "children": [
        {
          "name": "XSSposed.org",
          "type": "url",
          "url": "https://www.xssposed.org/"
        },
        {
          "name": "Zone-H.org",
          "type": "url",
          "url": "http://zone-h.org/archive"
        }],
        "name": "Disclosure Sites",
        "type": "folder"
      },
      {
        "name": "RobotsDisallowed",
        "type": "url",
        "url": "https://github.com/danielmiessler/RobotsDisallowed"
      }],
      "name": "Vulnerabilities",
      "type": "folder"
    },
    {
      "children": [
      {
        "name": "Burp Suite (T)",
        "type": "url",
        "url": "https://portswigger.net/burp/"
      },
      {
        "name": "BlackWidow (T)",
        "type": "url",
        "url": "http://softbytelabs.com/en/BlackWidow/"
      },
      {
        "name": "IntelliTamper (T)",
        "type": "url",
        "url": "http://www.softpedia.com/get/Internet/Other-Internet-Related/IntelliTamper.shtml"
      },
      {
        "name": "International Domain Name Conversion Tool",
        "type": "url",
        "url": "http://mct.verisign-grs.com/"
      },
      {
        "name": "EyeWitness (T)",
        "type": "url",
        "url": "https://github.com/ChrisTruncer/EyeWitness"
      },
      {
        "name": "Belati (T)",
        "type": "url",
        "url": "https://github.com/aancw/Belati"
      },
      {
        "name": "Hunting-New-Registered-Domains (T)",
        "type": "url",
        "url": "https://github.com/gfek/Hunting-New-Registered-Domains"
      }],
      "name": "Tools",
      "type": "folder"
    }],
    "name": "Domain Name",
    "type": "folder"
  },
  {
    "children": [
    {
      "children": [
      {
        "name": "MaxMind Demo",
        "type": "url",
        "url": "https://www.maxmind.com/en/home"
      },
      {
        "name": "IPv4/IPv6 lists by country code",
        "type": "url",
        "url": "http://ipverse.net/"
      },
      {
        "name": "IP2Location.com",
        "type": "url",
        "url": "https://www.ip2location.com/demo"
      },
      {
        "name": "IP Fingerprints",
        "type": "url",
        "url": "http://www.ipfingerprints.com/"
      },
      {
        "name": "DB-IP",
        "type": "url",
        "url": "https://db-ip.com/"
      },
      {
        "name": "IP Location Finder",
        "type": "url",
        "url": "https://www.iplocation.net/"
      },
      {
        "name": "Info Sniper",
        "type": "url",
        "url": "http://www.infosniper.net/"
      },
      {
        "name": "utrace",
        "type": "url",
        "url": "http://en.utrace.de/"
      },
      {
        "name": "InfobyIP.com",
        "type": "url",
        "url": "https://www.infobyip.com/"
      },
      {
        "name": "ipTRACKERonline",
        "type": "url",
        "url": "https://www.iptrackeronline.com/"
      },
      {
        "name": "My IP Address",
        "type": "url",
        "url": "https://www.ipaddress.my/"
      }],
      "name": "Geolocation",
      "type": "folder"
    },
    {
      "children": [
      {
        "name": "Spyse",
        "type": "url",
        "url": "https://spyse.com/search/ip"
      },
      {
        "name": "Shodan",
        "type": "url",
        "url": "https://www.shodan.io/"
      },
      {
        "name": "Scans.io",
        "type": "url",
        "url": "https://scans.io/"
      },
      {
        "name": "ZoomEye",
        "type": "url",
        "url": "https://www.zoomeye.org/"
      },
      {
        "name": "Nmap (T)",
        "type": "url",
        "url": "https://nmap.org/download.html"
      },
      {
        "name": "Internet Census Search",
        "type": "url",
        "url": "http://www.exfiltrated.com/querystart.php"
      },
      {
        "name": "urlscan.io",
        "type": "url",
        "url": "https://urlscan.io/search/#*"
      },
      {
        "name": "Scanless",
        "type": "url",
        "url": "https://github.com/vesche/scanless"
      },
      {
        "name": "Masscan (T)",
        "type": "url",
        "url": "https://github.com/robertdavidgraham/masscan"
      }],
      "name": "Host / Port Discovery",
      "type": "folder"
    },
    {
      "children": [
      {
        "name": "ASlookup.com",
        "type": "url",
        "url": "https://aslookup.com/"
      },
      {
        "name": "Onyphe",
        "type": "url",
        "url": "https://www.onyphe.io/"
      },
      {
        "name": "IPv4 CIDR Report",
        "type": "url",
        "url": "http://www.cidr-report.org/as2.0/"
      },
      {
        "name": "Reverse.report",
        "type": "url",
        "url": "https://reverse.report/"
      },
      {
        "name": "Team Cymru IP to ASN",
        "type": "url",
        "url": "https://asn.cymru.com/"
      },
      {
        "name": "IP to ASN DB",
        "type": "url",
        "url": "https://iptoasn.com/"
      },
      {
        "name": "Hacker Target - Reverse DNS",
        "type": "url",
        "url": "https://hackertarget.com/reverse-dns-lookup/"
      }],
      "name": "IPv4",
      "type": "folder"
    },
    {
      "children": [
      {
        "name": "IPv6 CIDR Report",
        "type": "url",
        "url": "http://www.cidr-report.org/v6/as2.0/"
      }],
      "name": "IPv6",
      "type": "folder"
    },
    {
      "children": [
      {
        "name": "Hurricane Electric BGP Toolkit",
        "type": "url",
        "url": "http://bgp.he.net/"
      },
      {
        "name": "BGP Malicious Content Ranking",
        "type": "url",
        "url": "http://bgpranking.circl.lu/"
      },
      {
        "name": "BGPStream",
        "type": "url",
        "url": "https://bgpstream.com/"
      },
      {
        "name": "PeeringDB",
        "type": "url",
        "url": "https://www.peeringdb.com/advanced_search"
      },
      {
        "name": "BGP Tools",
        "type": "url",
        "url": "http://www.bgp4.as/tools"
      }],
      "name": "BGP",
      "type": "folder"
    },
    {
      "children": [
      {
        "name": "IP Void",
        "type": "url",
        "url": "http://www.ipvoid.com/"
      },
      {
        "name": "ExoneraTor",
        "type": "url",
        "url": "https://exonerator.torproject.org/"
      },
      {
        "name": "LiveIPMap IP Check",
        "type": "url",
        "url": "https://www.liveipmap.com/"
      }],
      "name": "Reputation",
      "type": "folder"
    },
    {
      "children": [
      {
        "name": "Blocklist.de",
        "type": "url",
        "url": "http://www.blocklist.de/en/index.html"
      },
      {
        "name": "DShield API",
        "type": "url",
        "url": "https://isc.sans.edu/api/"
      },
      {
        "name": "FireHOL IP Lists ",
        "type": "url",
        "url": "http://iplists.firehol.org/"
      },
      {
        "name": "Project Honey Pot",
        "type": "url",
        "url": "http://www.projecthoneypot.org/list_of_ips.php"
      }],
      "name": "Blacklists",
      "type": "folder"
    },
    {
      "children": [
      {
        "name": "IP Fingerprints - Reverse IP Lookup",
        "type": "url",
        "url": "http://www.ipfingerprints.com/reverseip.php"
      },
      {
        "name": "Bing IP Search (D)",
        "type": "url",
        "url": "http://www.bing.com/search?q=ip%3A8.8.8.8"
      },
      {
        "name": "TCP/IP Utils - Domain Neighbors",
        "type": "url",
        "url": "http://www.tcpiputils.com/domain-neighbors"
      },
      {
        "name": "MyIPNeighbors",
        "type": "url",
        "url": "http://www.my-ip-neighbors.com/"
      }],
      "name": "Neighbor Domains",
      "type": "folder"
    },
    {
      "children": [
      {
        "name": "CloudFlare Watch",
        "type": "url",
        "url": "http://www.crimeflare.com/"
      },
      {
        "name": "CloudFail (T)",
        "type": "url",
        "url": "https://github.com/m0rtem/CloudFail"
      }],
      "name": "Protected by Cloud Services",
      "type": "folder"
    },
    {
      "children": [
      {
        "name": "WiGLE: Wireless Network Mapping",
        "type": "url",
        "url": "https://wigle.net/"
      },
      {
        "name": "OpenCellid: Database of Cell Towers",
        "type": "url",
        "url": "https://opencellid.org/"
      }],
      "name": "Wireless Network Info",
      "type": "folder"
    },
    {
      "children": [
      {
        "name": "Wireshark",
        "type": "url",
        "url": "https://www.wireshark.org/download.html"
      },
      {
        "name": "NetworkMiner",
        "type": "url",
        "url": "https://www.netresec.com/?page=Networkminer"
      },
      {
        "name": "Packet Total",
        "type": "url",
        "url": "http://www.packettotal.com/"
      },
      {
        "name": "NetworkTotal",
        "type": "url",
        "url": "https://www.networktotal.com/"
      }],
      "name": "Network Analysis Tools",
      "type": "folder"
    },
    {
      "children": [
        {
          "name": "Ki.tc",
          "type": "url",
          "url": "https://ki.tc"
        },
        {
          "name": "Grabify",
          "type": "url",
          "url": "https://grabify.link"
        },
        {
          "name": "IP Logger",
          "type": "url",
          "url": "https://iplogger.com/"
        }

      ],
      "name": "IP Loggers",
      "type": "folder"
    }],
    "name": "IP Address",
    "type": "folder"
  },
  {
    "children": [
    {
      "children": [
      {
        "children": [
        {
          "name": "Google Images",
          "type": "url",
          "url": "https://images.google.com/?gws_rd=ssl"
        },
        {
          "name": "Bing Images",
          "type": "url",
          "url": "http://www.bing.com/images"
        },
        {
          "name": "Yahoo Image Search",
          "type": "url",
          "url": "http://images.yahoo.com/"
        },
        {
          "name": "TinEye Reverse Image Search",
          "type": "url",
          "url": "http://tineye.com/"
        },
        {
          "name": "Yandex Images",
          "type": "url",
          "url": "https://www.yandex.com/images/"
        },
        {
          "name": "Baidu Images",
          "type": "url",
          "url": "http://shitu.baidu.com/"
        },
        {
          "name": "Twitter Image Search (M)",
          "type": "url",
          "url": "https://twitter.com/search?q=%3Csearchterm%3E&src=typd&vertical=default&f=images"
        },
        {
          "name": "Imgur Search",
          "type": "url",
          "url": "https://imgur.com/search"
        },
        {
          "name": "Photobucket",
          "type": "url",
          "url": "http://photobucket.com/"
        },
        {
          "name": "PicSearch",
          "type": "url",
          "url": "http://www.picsearch.com/"
        },
        {
          "name": "Karma Decay",
          "type": "url",
          "url": "http://karmadecay.com/"
        },
        {
          "name": "Image Raider",
          "type": "url",
          "url": "https://www.imageraider.com/"
        },
        {
          "name": "7Photos.net",
          "type": "url",
          "url": "http://7photos.net/"
        },
        {
          "name": "Panoramio",
          "type": "url",
          "url": "http://www.panoramio.com/"
        },
        {
          "name": "Current Location",
          "type": "url",
          "url": "http://current-location.com/"
        },
        {
          "name": "Lakako Photo Search",
          "type": "url",
          "url": "http://www.lakako.com/"
        },
        {
          "name": "CC Search",
          "type": "url",
          "url": "https://ccsearch.creativecommons.org/"
        },
        {
          "name": "CamFind App",
          "type": "url",
          "url": "http://camfindapp.com/"
        },
        {
          "name": "RevEye Reverse Image Search (T)",
          "type": "url",
          "url": "https://chrome.google.com/webstore/detail/reveye-reverse-image-sear/keaaclcjhehbbapnphnmpiklalfhelgf?hl=en"
        },
        {
          "name": "SmugMug Search",
          "type": "url",
          "url": "http://www.smugmug.com/search"
        },
        {
          "name": "ImageNet",
          "type": "url",
          "url": "http://image-net.org/"
        },
        {
          "name": "Places2",
          "type": "url",
          "url": "http://places2.csail.mit.edu/explore.html"
        },
        {
          "name": "Image Identification Project",
          "type": "url",
          "url": "https://www.imageidentify.com/"
        },
        {
          "name": "SauceNAO",
          "type": "url",
          "url": "https://saucenao.com/"
        }],
        "name": "Search",
        "type": "folder"
      },
      {
        "children": [
        {
          "name": "Webstigram",
          "type": "url",
          "url": "http://websta.me/search"
        },
        {
          "name": "Instagram",
          "type": "url",
          "url": "https://www.instagram.com/"
        },
        {
          "name": "Mini Instagram",
          "type": "url",
          "url": "http://mininsta.net/"
        },
        {
          "name": "Imgrab",
          "type": "url",
          "url": "https://imgrab.com/"
        },
        {
          "name": "Tofo.me",
          "type": "url",
          "url": "https://tofo.me/"
        }],
        "name": "Instagram",
        "type": "folder"
      },
      {
        "children": [
        {
          "name": "Flickr",
          "type": "url",
          "url": "https://www.flickr.com/"
        },
        {
          "name": "Flickr Map",
          "type": "url",
          "url": "https://www.flickr.com/map/"
        },
        {
          "name": "My Pics Map",
          "type": "url",
          "url": "http://www.mypicsmap.com/"
        },
        {
          "name": "idGettr",
          "type": "url",
          "url": "http://idgettr.com/"
        },
        {
          "name": "Flickr Hive Mind",
          "type": "url",
          "url": "http://flickrhivemind.net/"
        }],
        "name": "Flickr",
        "type": "folder"
      },
      {
        "children": [
        {
          "name": "ExifTool (T)",
          "type": "url",
          "url": "http://www.sno.phy.queensu.ca/~phil/exiftool/"
        },
        {
          "name": "Jeffrey's Exif Viewer",
          "type": "url",
          "url": "http://exif.regex.info/"
        },
        {
          "name": "ExifViewer",
          "type": "url",
          "url": "http://www.exifviewer.org/"
        },
        {
          "name": "Search by Exif",
          "type": "url",
          "url": "http://www.exif-search.com/"
        },
        {
          "name": "ImgOps",
          "type": "url",
          "url": "http://imgops.com/"
        },
        {
          "name": "Metapicz",
          "type": "url",
          "url": "http://metapicz.com/#landing"
        },
        {
          "name": "JPEGsnoop (T)",
          "type": "url",
          "url": "http://www.impulseadventure.com/photo/jpeg-snoop.html"
        },
        {
          "name": "GeoSetter",
          "type": "url",
          "url": "http://www.geosetter.de/en/"
        },
        {
          "name": "gbimg.org",
          "type": "url",
          "url": "http://gbimg.org/"
        }],
        "name": "Metadata",
        "type": "folder"
      },
      {
        "children": [
        {
          "name": "FotoForensics",
          "type": "url",
          "url": "http://fotoforensics.com/"
        },
        {
          "name": "Ghiro (T)",
          "type": "url",
          "url": "https://github.com/ghirensics/ghiro"
        },
        {
          "name": "Camera Trace",
          "type": "url",
          "url": "http://www.cameratrace.com/trace"
        }],
        "name": "Forensics",
        "type": "folder"
      },
      {
        "children": [
        {
          "name": "Online OCR",
          "type": "url",
          "url": "http://www.free-ocr.com/"
        },
        {
          "name": "i2OCR",
          "type": "url",
          "url": "http://www.i2ocr.com/"
        },
        {
          "name": "New OCR",
          "type": "url",
          "url": "https://www.newocr.com/"
        },
        {
          "name": "Online OCR",
          "type": "url",
          "url": "http://www.onlineocr.net/"
        }],
        "name": "OCR",
        "type": "folder"
      },
      {
        "children": [
        {
          "name": "Creepy (T)",
          "type": "url",
          "url": "http://www.geocreepy.com/"
        }],
        "name": "Tools",
        "type": "folder"
      }],
      "name": "Images",
      "type": "folder"
    },
    {
      "children": [
      {
        "children": [
        {
          "name": "Google Videos",
          "type": "url",
          "url": "https://www.google.com/videohp?gws_rd=ssl"
        },
        {
          "name": "Bing Videos",
          "type": "url",
          "url": "http://www.bing.com/videos"
        },
        {
          "name": "Vimeo Search",
          "type": "url",
          "url": "https://vimeo.com/search?"
        },
        {
          "name": "Internet Archive Videos",
          "type": "url",
          "url": "https://archive.org/details/opensource_movies"
        },
        {
          "name": "Vines (D)",
          "type": "url",
          "url": "https://www.google.com/search?q=site:vine.co+%3Csearchterm%3E"
        },
        {
          "name": "Dogpile Web Search",
          "type": "url",
          "url": "http://www.dogpile.com/"
        },
        {
          "name": "Geo Search Tool",
          "type": "url",
          "url": "http://www.geosearchtool.com/"
        },
        {
          "name": "blinkx Video Search",
          "type": "url",
          "url": "http://www.blinkx.com/"
        },
        {
          "name": "Facebook Live Map",
          "type": "url",
          "url": "https://www.facebook.com/livemap#"
        },
        {
          "name": "LiveLeak",
          "type": "url",
          "url": "https://www.liveleak.com/"
        },
        {
          "name": "Metacafe",
          "type": "url",
          "url": "http://www.metacafe.com/"
        },
        {
          "name": "Metatube",
          "type": "url",
          "url": "http://www.metatube.com/"
        },
        {
          "name": "Yahoo Video Search",
          "type": "url",
          "url": "http://video.search.yahoo.com/"
        }],
        "name": "Search",
        "type": "folder"
      },
      {
        "children": [
        {
          "name": "DetURL",
          "type": "url",
          "url": "http://deturl.com/"
        },
        {
          "name": "Print YouTube StoryBoard Instructions",
          "type": "url",
          "url": "http://www.labnol.org/internet/print-youtube-video/28217/"
        },
        {
          "name": "Print Storyboard from Youtube",
          "type": "url",
          "url": "javascript:(function(){a=ytplayer.config.args.storyboard_spec;if(!a){alert(\"Sorry we cannot process this YouTube video. Could you please try another one\");exit();}b=a.split(\"|\");base=b[0].split(\"$\")[0]+\"2/M\";c=b[3].split(\"%23\");sigh=c[c.length-1];var imgs=\"\";t=ytplayer.config.args.length_seconds;n=Math.ceil(c[2]/(c[3]*c[4]));for(i=0;i<n;i++){imgs+=\"<PICTURE='\"+base+i+\".jpg%3Fsigh=\"+sigh+\"'><br/>\";}var title=ytplayer.config.args.title;msg=\"<body style='background-color:#444;color:#eee;margin:20px%20auto;width:90%;text-align:center'%3E%3Ch2%3ETITLE%3C/h2%3E%3Cdiv%3EIMAGES%3C/div%3E%3Cbr/%3E%3Cem%3E%3Ca%20href='http://labnol.org/?p=28217'%20style='text-decoration:none;color:#fff;font-style:bold'%3EPrinted%20using%20the%20YouTube%20bookmarklet.%3C/a%3E%3C/em%3E%3C/body%3E%22;msg=msg.replace(%22TITLE%22,title).replace(%22IMAGES%22,imgs).replace(/PICTURE/g,%22img%20src%22);var%20labnol=window.open();labnol.document.open();labnol.document.write(msg);labnol.document.close();})();"
        },
        {
          "name": "Frame by Frame for YouTube (T)",
          "type": "url",
          "url": "https://chrome.google.com/webstore/detail/frame-by-frame-for-youtub/elkadbdicdciddfkdpmaolomehalghio?hl=en-GB"
        },
        {
          "name": "YouTube Metadata",
          "type": "url",
          "url": "http://www.amnestyusa.org/citizenevidence/"
        },
        {
          "name": "TubeChop",
          "type": "url",
          "url": "http://www.tubechop.com/"
        },
        {
          "name": "YouTube Data Tools",
          "type": "url",
          "url": "https://tools.digitalmethods.net/netvizz/youtube/"
        },
        {
          "name": "Hooktube",
          "type": "url",
          "url": "https://hooktube.com/"
        },
        {
          "name": "yasiv-youtube",
          "type": "url",
          "url": "https://yasiv.com/youtube"
        }],
        "name": "Analyze / Record",
        "type": "folder"
      }],
      "name": "Videos",
      "type": "folder"
    },
    {
      "children": [
      {
        "name": "SeeAllTheThings",
        "type": "url",
        "url": "https://github.com/baywolf88/seeallthethings"
      },
      {
        "name": "Insecam",
        "type": "url",
        "url": "http://insecam.org/"
      },
      {
        "name": "EarthCam",
        "type": "url",
        "url": "http://www.earthcam.com/"
      }],
      "name": "Webcams",
      "type": "folder"
    },
    {
      "children": [
      {
        "children": [
        {
          "children": [
          {
            "name": "GoogleDocs (D)",
            "type": "url",
            "url": "https://www.google.com/?q=site:docs.google.com+%3Csearchterm%3E"
          },
          {
            "name": "GoogleDrive (D)",
            "type": "url",
            "url": "https://www.google.com/?q=site:drive.google.com+%3Csearchterm%3E"
          },
          {
            "name": "Dropbox (D)",
            "type": "url",
            "url": "https://www.google.com/?q=site:dl.dropbox.com+%3Csearchterm%3E"
          },
          {
            "name": "Amazon AWS (D)",
            "type": "url",
            "url": "https://www.google.com/search?q=site:s3.amazonaws.com+%3Csearchterm%3E"
          },
          {
            "name": "OneDrive (D)",
            "type": "url",
            "url": "https://www.google.com/search?safe=off&q=site:onedrive.live.com+%3Csearchterm%3E"
          },
          {
            "name": "Cryptome (D)",
            "type": "url",
            "url": "https://www.google.com/search?q=site:cryptome.org+%3Csearchterm%3E"
          }],
          "name": "Common GoogleDorks",
          "type": "folder"
        },
        {
          "name": "Scribd",
          "type": "url",
          "url": "https://www.scribd.com/"
        },
        {
          "name": "DocJax",
          "type": "url",
          "url": "http://www.docjax.com/"
        },
        {
          "name": "WikiLeaks Search",
          "type": "url",
          "url": "https://search.wikileaks.org/advanced"
        },
        {
          "name": "RECAP Court Doc Repo",
          "type": "url",
          "url": "http://archive.recapthelaw.org/"
        },
        {
          "name": "filessoo.com",
          "type": "url",
          "url": "http://filessoo.com/"
        },
        {
          "name": "Leaked Cables",
          "type": "url",
          "url": "https://search.wikileaks.org/plusd/"
        }],
        "name": "Search",
        "type": "folder"
      },
      {
        "children": [
        {
          "name": "Pastebin Trends",
          "type": "url",
          "url": "http://pastebin.com/trends"
        },
        {
          "name": "Pastebin Alerts",
          "type": "url",
          "url": "http://andrewmohawk.com/pasteLert/"
        },
        {
          "name": "Just Paste It",
          "type": "url",
          "url": "https://justpaste.it/"
        },
        {
          "name": "Pastebin OSINT Harvester (T)",
          "type": "url",
          "url": "https://github.com/needmorecowbell/sniff-paste"
        }],
        "name": "Paste Sites",
        "type": "folder"
      }],
      "name": "Documents",
      "type": "folder"
    },
    {
      "children": [
      {
        "name": "What The Font",
        "type": "url",
        "url": "https://www.myfonts.com/WhatTheFont/"
      },
      {
        "name": "Font Squirrel",
        "type": "url",
        "url": "https://www.fontsquirrel.com/matcherator"
      },
      {
        "name": "IdentiFont",
        "type": "url",
        "url": "http://www.identifont.com/index.html"
      },
      {
        "name": "Font Spring",
        "type": "url",
        "url": "https://www.fontspring.com/matcherator"
      },
      {
        "name": "What Font Is",
        "type": "url",
        "url": "https://www.whatfontis.com/"
      }],
      "name": "Fonts",
      "type": "folder"
    }],
    "name": "Images / Videos / Docs",
    "type": "folder"
  },
  {
    "children": [
    {
      "children": [
      {
        "children": [
        {
          "name": "Find my Facebook ID",
          "type": "url",
          "url": "http://findmyfbid.com/"
        },
        {
          "name": "FB Email Search",
          "type": "url",
          "url": "https://www.facebook.com/public?query=email@gmail.com&nomc=0"
        },
        {
          "name": "Recover FB Account",
          "type": "url",
          "url": "https://www.facebook.com/login/identify?ctx=recover"
        },
        {
          "name": "Facebook Photos by ID (M)",
          "type": "url",
          "url": "https://www.facebook.com/photo.php?fbid=PHOTO-ID-HERE"
        },
        {
          "name": "FB People Directory",
          "type": "url",
          "url": "https://www.facebook.com/directory/people/"
        },
        {
          "name": "NetBootCamp FB Search Tool",
          "type": "url",
          "url": "http://netbootcamp.org/facebook.html"
        },
        {
          "name": "FB Lookup ID",
          "type": "url",
          "url": "https://lookup-id.com/"
        },
        {
          "name": "FB Identify (Requires Logout)",
          "type": "url",
          "url": "https://www.facebook.com/login/identify"
        },
        {
          "name": "Search is Back!",
          "type": "url",
          "url": "https://searchisback.com/"
        },
        {
          "name": "Socialsearching",
          "type": "url",
          "url": "http://socialsearching.info/#/fb"
        },
        {
          "name": "Facebook Live Map",
          "type": "url",
          "url": "https://www.facebook.com/livemap#"
        }],
        "name": "Search",
        "type": "folder"
      },
      {
        "children": [
        {
          "name": "fb-sleep-stats (T)",
          "type": "url",
          "url": "https://github.com/sqren/fb-sleep-stats"
        },
        {
          "name": "Facebook Scanner",
          "type": "url",
          "url": "http://stalkscan.com/en/"
        }],
        "name": "Analytics",
        "type": "folder"
      }],
      "name": "Facebook",
      "type": "folder"
    },
    {
      "children": [
      {
        "children": [
        {
          "name": "Twitter Advanced Search",
          "type": "url",
          "url": "https://twitter.com/search-advanced"
        },
        {
          "name": "Twitter Location Search",
          "type": "url",
          "url": "https://twitter.com/search?q=geocode%3A36.1143855%2C-115.1727518%2C1km&src=typd"
        },
        {
          "name": "Twitter Date Search",
          "type": "url",
          "url": "https://twitter.com/search?q=SearchTerm%20since:2016-03-01%20until:2016-03-02"
        },
        {
          "name": "Twitter Name Search",
          "type": "url",
          "url": "https://twitter.com/#!/who_to_follow"
        },
        {
          "name": "Twitter User Directory",
          "type": "url",
          "url": "https://twitter.com/i/directory/profiles/"
        },
        {
          "name": "Twitter Search for Live Streaming Video",
          "type": "url",
          "url": "https://twitter.com/search?q=%23periscope%20OR%20%23meerkat"
        },
        {
          "name": "ConWeets",
          "type": "url",
          "url": "http://www.conweets.com/"
        },
        {
          "name": "Twitterfall",
          "type": "url",
          "url": "https://twitterfall.com/"
        },
        {
          "name": "Twellow",
          "type": "url",
          "url": "https://www.twellow.com/splash/"
        },
        {
          "name": "First Tweet",
          "type": "url",
          "url": "http://ctrlq.org/first/"
        },
        {
          "name": "TweetReach",
          "type": "url",
          "url": "https://tweetreach.com/"
        },
        {
          "name": "BackTweets",
          "type": "url",
          "url": "http://backtweets.com/"
        },
        {
          "name": "Moz Profile Search",
          "type": "url",
          "url": "https://moz.com/followerwonk/bio/?q=zero%20day&l=us"
        },
        {
          "name": "HootSuite",
          "type": "url",
          "url": "https://hootsuite.com/feed/SearchTerm?pfilter="
        },
        {
          "name": "TweetDeck",
          "type": "url",
          "url": "https://tweetdeck.twitter.com/"
        },
        {
          "name": "Twopcharts",
          "type": "url",
          "url": "http://twopcharts.com/"
        },
        {
          "name": "Twitter Email Test",
          "type": "url",
          "url": "https://pdevesian.eu/tet"
        },
        {
          "name": "Twoogel Search Engine",
          "type": "url",
          "url": "http://twoogel.com/"
        },
        {
          "name": "Treeverse (T)",
          "type": "url",
          "url": "https://github.com/paulgb/Treeverse"
        }],
        "name": "Search",
        "type": "folder"
      },
      {
        "children": [
        {
          "name": "Twicsy",
          "type": "url",
          "url": "http://twicsy.com/"
        }],
        "name": "Pictures",
        "type": "folder"
      },
      {
        "children": [
        {
          "children": [
          {
            "name": "Tweepsect",
            "type": "url",
            "url": "http://tweepsect.com/"
          },
          {
            "name": "Followerwonk Analyze",
            "type": "url",
            "url": "https://moz.com/followerwonk/analyze"
          },
          {
            "name": "Followerwonk Compare",
            "type": "url",
            "url": "https://moz.com/followerwonk/compare"
          },
          {
            "name": "Twitonomy",
            "type": "url",
            "url": "http://www.twitonomy.com/"
          },
          {
            "name": "Fake Follower Check",
            "type": "url",
            "url": "http://fakers.statuspeople.com/"
          },
          {
            "name": "Klear",
            "type": "url",
            "url": "http://klear.com/"
          },
          {
            "name": "First Tweet",
            "type": "url",
            "url": "https://discover.twitter.com/first-tweet"
          },
          {
            "name": "TweetTunnel",
            "type": "url",
            "url": "http://tweettunnel.info/firstpre.php"
          },
          {
            "name": "Twitalyzer",
            "type": "url",
            "url": "http://twitalyzer.com/5/index.asp"
          },
          {
            "name": "Foller.me Analytics",
            "type": "url",
            "url": "https://foller.me/"
          },
          {
            "name": "MentionMapp",
            "type": "url",
            "url": "http://mentionmapp.com/"
          },
          {
            "name": "SleepingTime",
            "type": "url",
            "url": "http://sleepingtime.org/"
          },
          {
            "name": "Bioischanged (M)",
            "type": "url",
            "url": "http://bioischanged.com/%3Ctwitterusername%3E"
          },
          {
            "name": "X0rz Tweets_analyzer",
            "type": "url",
            "url": "https://github.com/x0rz/tweets_analyzer"
          },
          {
            "name": "Social Bearing",
            "type": "url",
            "url": "https://socialbearing.com/"
          }],
          "name": "Profile",
          "type": "folder"
        },
        {
          "children": [
          {
            "name": "Tagboard",
            "type": "url",
            "url": "https://tagboard.com/"
          },
          {
            "name": "RiteTag",
            "type": "url",
            "url": "https://ritetag.com/"
          },
          {
            "name": "Trendsmap",
            "type": "url",
            "url": "http://trendsmap.com/"
          },
          {
            "name": "TAGSExplorer",
            "type": "url",
            "url": "https://tags.hawksey.info/tagsexplorer/"
          }],
          "name": "Hashtag",
          "type": "folder"
        },
        {
          "name": "Tweet Metadata",
          "type": "url",
          "url": "http://online.wsj.com/public/resources/documents/TweetMetadata.pdf"
        },
        {
          "name": "Birdwatcher (T)",
          "type": "url",
          "url": "https://github.com/michenriksen/birdwatcher"
        },
        {
          "name": "Tinfoleak Web",
          "type": "url",
          "url": "http://tinfoleak.com/"
        },
        {
          "name": "Tinfoleak.py (T)",
          "type": "url",
          "url": "http://www.vicenteaguileradiaz.com/tools/"
        },
        {
          "name": "DMI-TCAT (T)",
          "type": "url",
          "url": "https://github.com/digitalmethodsinitiative/dmi-tcat"
        },
        {
          "name": "Twint (T)",
          "type": "url",
          "url": "https://github.com/twintproject/twint"
        }],
        "name": "Analytics",
        "type": "folder"
      },
      {
        "children": [
        {
          "name": "GeoChirp",
          "type": "url",
          "url": "http://www.geochirp.com/"
        },
        {
          "name": "GeoSocial Footprint",
          "type": "url",
          "url": "http://geosocialfootprint.com/"
        },
        {
          "name": "TweetPaths",
          "type": "url",
          "url": "http://www.tweetpaths.com/maps"
        },
        {
          "name": "TeachingPrivacy",
          "type": "url",
          "url": "http://app.teachingprivacy.com/"
        },
        {
          "name": "Echosec",
          "type": "url",
          "url": "https://app.echosec.net/"
        },
        {
          "name": "MIT Map",
          "type": "url",
          "url": "http://mapd.csail.mit.edu/tweetmap/"
        },
        {
          "name": "Harvard Map",
          "type": "url",
          "url": "http://worldmap.harvard.edu/tweetmap/"
        },
        {
          "name": "One Million Tweet Map",
          "type": "url",
          "url": "http://onemilliontweetmap.com/"
        },
        {
          "name": "Creepy",
          "type": "url",
          "url": "http://www.geocreepy.com/"
        },
        {
          "name": "Tweepsmap",
          "type": "url",
          "url": "http://tweepsmap.com/"
        },
        {
          "name": "GeoTweet",
          "type": "url",
          "url": "http://geotweet.altervista.org/#"
        },
        {
          "name": "MapD Tweetmap",
          "type": "url",
          "url": "https://www.mapd.com/demos/tweetmap/"
        }],
        "name": "Location / Mapping",
        "type": "folder"
      },
      {
        "children": [
        {
          "name": "All My Tweets",
          "type": "url",
          "url": "https://www.allmytweets.net/connect/"
        },
        {
          "name": "Deadbird",
          "type": "url",
          "url": "https://deadbird.site/"
        },
        {
          "name": "Spoonbill",
          "type": "url",
          "url": "https://spoonbill.io"
        },
        {
          "name": "TweetVacuum (T)",
          "type": "url",
          "url": "https://github.com/T3hUb3rK1tten/TweetVacuum"
        }],
        "name": "Archive / Deleted Tweets",
        "type": "folder"
      },
      {
        "name": "Twitter Back From The Dead",
        "type": "url",
        "url": "https://github.com/misterch0c/twitterBFTD"
      }],
      "name": "Twitter",
      "type": "folder"
    },
    {
      "children": [
      {
        "name": "SnoopSnoo",
        "type": "url",
        "url": "http://snoopsnoo.com/"
      },
      {
        "name": "metareddit",
        "type": "url",
        "url": "http://metareddit.com/"
      },
      {
        "name": "Reddit Archive",
        "type": "url",
        "url": "http://www.redditarchive.com/"
      },
      {
        "name": "reddit metrics",
        "type": "url",
        "url": "http://redditmetrics.com/"
      },
      {
        "name": "subreddits",
        "type": "url",
        "url": "http://subreddits.org/"
      },
      {
        "name": "Reddit Comment History",
        "type": "url",
        "url": "https://roadtolarissa.com/javascript/reddit-comment-visualizer/"
      }],
      "name": "Reddit",
      "type": "folder"
    },
    {
      "children": [
      {
        "name": "LinkedInt - LinkedIn Recon Tool",
        "type": "url",
        "url": "https://github.com/vysec/LinkedInt"
      },
      {
        "name": "ScrapedIn",
        "type": "url",
        "url": "https://github.com/dchrastil/ScrapedIn"
      },
      {
        "name": "InSpy",
        "type": "url",
        "url": "https://github.com/leapsecurity/InSpy"
      }],
      "name": "LinkedIn",
      "type": "folder"
    },
    {
      "children": [
      {
        "name": "Myspace",
        "type": "url",
        "url": "https://myspace.com/"
      },
      {
        "name": "Tumblr",
        "type": "url",
        "url": "http://www.tumblr.com/tagged/search"
      },
      {
        "name": "TheHoodUp (NSFW)",
        "type": "url",
        "url": "http://thehoodup.com/board/"
      },
      {
        "name": "BlackPlanet.com - Member Find",
        "type": "url",
        "url": "http://www.blackplanet.com/user_search/index.html"
      },
      {
        "name": "MiGente (Latino)",
        "type": "url",
        "url": "http://www.migente.com/user_search/index.html"
      },
      {
        "name": "Asian Avenue",
        "type": "url",
        "url": "http://www.asianave.com/user_search/index.html"
      },
      {
        "name": "Orkut (Brazil)",
        "type": "url",
        "url": "https://orkut.google.com/"
      },
      {
        "name": "Odnoklassniki",
        "type": "url",
        "url": "http://ok.ru/"
      },
      {
        "name": "raven (T)",
        "type": "url",
        "url": "https://github.com/0x09AL/raven"
      },
      {
        "name": "Delicious",
        "type": "url",
        "url": "https://del.icio.us/"
      }],
      "name": "Other Social Networks",
      "type": "folder"
    },
    {
      "children": [
      {
        "name": "Social Searcher",
        "type": "url",
        "url": "http://www.social-searcher.com/"
      },
      {
        "name": "Google Social Search",
        "type": "url",
        "url": "http://www.social-searcher.com/google-social-search/"
      },
      {
        "name": "Periscope Search",
        "type": "url",
        "url": "http://www.perisearch.net/"
      },
      {
        "name": "Periscope with known Username (M)",
        "type": "url",
        "url": "https://www.periscope.tv/%3Cusername%3E"
      },
      {
        "name": "SocialBlade.com",
        "type": "url",
        "url": "http://socialblade.com/"
      },
      {
        "name": "Talkwalker Social Media Search (R)",
        "type": "url",
        "url": "https://www.talkwalker.com/social-media-analytics-search"
      },
      {
        "name": "BuzzSumo Most Shared",
        "type": "url",
        "url": "https://app.buzzsumo.com/research/most-shared"
      },
      {
        "name": "PinGroupie",
        "type": "url",
        "url": "http://pingroupie.com/"
      },
      {
        "name": "Searchlr",
        "type": "url",
        "url": "http://searchlr.net/"
      },
      {
        "name": "Google CSE for Telegram links",
        "type": "url",
        "url": "https://cse.google.com/cse?cx=006368593537057042503:efxu7xprihg"
      }],
      "name": "Search",
      "type": "folder"
    }],
    "name": "Social Networks",
    "type": "folder"
  },
  {
    "children": [
    {
      "children": [
      {
        "name": "Skype Web Client",
        "type": "url",
        "url": "https://web.skype.com/"
      },
      {
        "name": "MostwantedHF",
        "type": "url",
        "url": "http://mostwantedhf.info/index.php"
      },
      {
        "name": "Skypegrab",
        "type": "url",
        "url": "http://skypegrab.net/oldip.php"
      },
      {
        "name": "Skype Resolver 2019",
        "type": "url",
        "url": "http://www.skypeipresolver.net/"
      }],
      "name": "Skype",
      "type": "folder"
    },
    {
      "children": [
      {
        "name": "Snapchat Leak Checker",
        "type": "url",
        "url": "https://lastpass.com/snapchat/"
      }],
      "name": "Snapchat",
      "type": "folder"
    },
    {
      "children": [
      {
        "name": "Kik Username (M)",
        "type": "url",
        "url": "http://kik.me/%3Cusername%3E"
      }],
      "name": "Kik",
      "type": "folder"
    },
    {
      "children": [
      {
        "name": "YikMap",
        "type": "url",
        "url": "http://yikmap.com/"
      }],
      "name": "Yikyak",
      "type": "folder"
    }],
    "name": "Instant Messaging",
    "type": "folder"
  },
  {
    "children": [
    {
      "children": [
      {
        "name": "Family Tree Now",
        "type": "url",
        "url": "http://www.familytreenow.com/"
      },
      {
        "name": "Pipl",
        "type": "url",
        "url": "https://pipl.com/"
      },
      {
        "name": "Spokeo People Search",
        "type": "url",
        "url": "http://www.spokeo.com/"
      },
      {
        "name": "ThatsThem",
        "type": "url",
        "url": "https://thatsthem.com/name-address-search"
      },
      {
        "name": "ZoomInfo Directory",
        "type": "url",
        "url": "http://www.zoominfo.com/people_directory/professional_profile/A-0-1"
      },
      {
        "name": "Zaba Search",
        "type": "url",
        "url": "http://www.zabasearch.com/"
      },
      {
        "name": "USSearch.com",
        "type": "url",
        "url": "http://www.ussearch.com/"
      },
      {
        "name": "Snoop Station",
        "type": "url",
        "url": "http://snoopstation.com/index.html"
      },
      {
        "name": "Melissa Data - People Finder (R)",
        "type": "url",
        "url": "http://www.melissadata.com/lookups/peoplefinder.asp"
      },
      {
        "name": "Advanced Background Checks",
        "type": "url",
        "url": "https://www.advancedbackgroundchecks.com/"
      },
      {
        "name": "SalesMaple Contact Search",
        "type": "url",
        "url": "https://www.salesmaple.com/contacts/#!/"
      },
      {
        "name": "PeekYou",
        "type": "url",
        "url": "http://www.peekyou.com/"
      },
      {
        "name": "Reverse Genie People",
        "type": "url",
        "url": "http://www.reversegenie.com/people.php"
      },
      {
        "name": "Wink People Search",
        "type": "url",
        "url": "http://itools.com/tool/wink-people-search"
      },
      {
        "name": "Radaris",
        "type": "url",
        "url": "http://radaris.com/"
      },
      {
        "name": "Profile Engine",
        "type": "url",
        "url": "http://profileengine.com/"
      },
      {
        "name": "Intelius",
        "type": "url",
        "url": "http://www.intelius.com/"
      },
      {
        "name": "InfoSpace",
        "type": "url",
        "url": "http://infospace.com/"
      },
      {
        "name": "Waatp",
        "type": "url",
        "url": "http://waatp.com/"
      },
      {
        "name": "Webmii",
        "type": "url",
        "url": "http://webmii.com/"
      },
      {
        "name": "Snitch.name",
        "type": "url",
        "url": "http://snitch.name/"
      },
      {
        "name": "Lullar",
        "type": "url",
        "url": "http://com.lullar.com/"
      },
      {
        "name": "Yasni",
        "type": "url",
        "url": "http://www.yasni.com/"
      },
      {
        "name": "findmypast.com",
        "type": "url",
        "url": "http://search.findmypast.com/search-world-records"
      },
      {
        "name": "HowManyOfMe",
        "type": "url",
        "url": "http://howmanyofme.com/search/"
      },
      {
        "name": "FamilySearch.org",
        "type": "url",
        "url": "https://familysearch.org/search/"
      },
      {
        "name": "Ancestry.com",
        "type": "url",
        "url": "http://search.ancestry.com/"
      },
      {
        "name": "SearchBug",
        "type": "url",
        "url": "http://www.searchbug.com/#pageTop"
      },
      {
        "name": "Nuwber",
        "type": "url",
        "url": "https://nuwber.com/"
      },
      {
        "name": "eVerify",
        "type": "url",
        "url": "http://www.everify.com/"
      },
      {
        "name": "Genealogy.com",
        "type": "url",
        "url": "http://www.genealogy.com/"
      },
      {
        "name": "My Life",
        "type": "url",
        "url": "https://www.mylife.com/"
      },
      {
        "name": "Ark",
        "type": "url",
        "url": "http://ark.com/landing"
      },
      {
        "name": "AnyWho",
        "type": "url",
        "url": "http://www.anywho.com/whitepages"
      },
      {
        "name": "Addresses.com",
        "type": "url",
        "url": "http://www.addresses.com/"
      },
      {
        "name": "Sorted By Name",
        "type": "url",
        "url": "http://sortedbyname.com/"
      },
      {
        "name": "Cubib",
        "type": "url",
        "url": "https://cubib.com/"
      },
      {
        "name": "True People Search",
        "type": "url",
        "url": "https://www.truepeoplesearch.com/"
      },
      {
        "name": "Fast People Search",
        "type": "url",
        "url": "https://www.fastpeoplesearch.com/"
      },
      {
        "name": "Speedy Hunt",
        "type": "url",
        "url": "https://speedyhunt.com/"
      },
      {
        "name": "Been Verified",
        "type": "url",
        "url": "https://www.beenverified.com/"
      }],
      "name": "General People Search",
      "type": "folder"
    },
    {
      "children": [
      {
        "name": "The Knot",
        "type": "url",
        "url": "https://www.theknot.com/registry/couplesearch"
      },
      {
        "name": "Registry Finder",
        "type": "url",
        "url": "https://www.registryfinder.com/"
      },
      {
        "name": "My Registry",
        "type": "url",
        "url": "https://www.myregistry.com/"
      },
      {
        "name": "Amazon Registry Search",
        "type": "url",
        "url": "https://www.amazon.com/gp/registry/search"
      },
      {
        "name": "Bed, Bath, & Beyond Gift Registry",
        "type": "url",
        "url": "https://www.bedbathandbeyond.com/store/giftregistry/registry_search_guest.jsp"
      },
      {
        "name": "The Bump",
        "type": "url",
        "url": "https://registry.thebump.com/babyregistrysearch"
      }],
      "name": "Registries",
      "type": "folder"
    }],
    "name": "People Search Engines",
    "type": "folder"
  },
  {
    "children": [
    {
      "name": "Match.com",
      "type": "url",
      "url": "http://www.match.com/"
    },
    {
      "name": "AYI.com",
      "type": "url",
      "url": "https://www.ayi.com/index.php"
    },
    {
      "name": "Plenty Of Fish.com",
      "type": "url",
      "url": "http://www.pof.com/"
    },
    {
      "name": "eHarmony",
      "type": "url",
      "url": "http://www.eharmony.com/"
    },
    {
      "name": "Farmers Only",
      "type": "url",
      "url": "http://www.farmersonly.com/"
    },
    {
      "name": "Zoosk",
      "type": "url",
      "url": "https://www.zoosk.com/"
    },
    {
      "name": "OkCupid",
      "type": "url",
      "url": "https://www.okcupid.com/"
    },
    {
      "name": "Tinder (R)",
      "type": "url",
      "url": "https://tinder.com/"
    },
    {
      "name": "Wamba.com",
      "type": "url",
      "url": "http://wamba.com/"
    },
    {
      "name": "AdultFriendFinder",
      "type": "url",
      "url": "http://adultfriendfinder.com/"
    },
    {
      "name": "Ashley Madison",
      "type": "url",
      "url": "https://www.ashleymadison.com/"
    },
    {
      "name": "BeautifulPeople.com",
      "type": "url",
      "url": "https://www.beautifulpeople.com/en-US"
    },
    {
      "name": "Badoo",
      "type": "url",
      "url": "https://badoo.us/"
    },
    {
      "name": "Spark.com",
      "type": "url",
      "url": "https://www.spark.com/"
    },
    {
      "name": "Meetup",
      "type": "url",
      "url": "http://www.meetup.com/"
    },
    {
      "name": "BlackPeopleMeet",
      "type": "url",
      "url": "http://www.blackpeoplemeet.com/"
    },
    {
      "name": "Bumble",
      "type": "url",
      "url": "https://bumble.com/"
    },
    {
      "name": "Hinge",
      "type": "url",
      "url": "https://hinge.co/en-gb"
    },
    {
      "children": [
      {
        "name": "TrueDater",
        "type": "url",
        "url": "http://www.truedater.com/"
      },
      {
        "name": "WomanSavers",
        "type": "url",
        "url": "http://www.womansavers.com/search-a-guy.asp"
      }],
      "name": "Reviews of Users",
      "type": "folder"
    }],
    "name": "Dating",
    "type": "folder"
  },
  {
    "children": [
    {
      "children": [
      {
        "name": "Slydial",
        "type": "url",
        "url": "https://www.slydial.com/"
      }],
      "name": "Voicemail",
      "type": "folder"
    },
    {
      "children": [
      {
        "name": "Numbering Plans",
        "type": "url",
        "url": "https://www.numberingplans.com/?page=analysis&sub=phonenr"
      },
      {
        "name": "Numberway",
        "type": "url",
        "url": "https://www.numberway.com/"
      }],
      "name": "International",
      "type": "folder"
    },
    {
      "name": "Pipl API (M)",
      "type": "url",
      "url": "https://api.pipl.com/search/v5/?phone=18887420000&key=sample_key&pretty=true"
    },
    {
      "name": "WhoCalld",
      "type": "url",
      "url": "https://whocalld.com/"
    },
    {
      "name": "411",
      "type": "url",
      "url": "http://www.411.com/reverse_phone"
    },
    {
      "name": "CallerID Test",
      "type": "url",
      "url": "http://www.calleridtest.com/"
    },
    {
      "name": "ThatsThem - Reverse Phone Lookup",
      "type": "url",
      "url": "https://thatsthem.com/reverse-phone-lookup"
    },
    {
      "name": "Twilio Lookup",
      "type": "url",
      "url": "https://www.twilio.com/lookup"
    },
    {
      "name": "Fone Finder",
      "type": "url",
      "url": "http://www.fonefinder.net/"
    },
    {
      "name": "True Caller",
      "type": "url",
      "url": "http://www.truecaller.com/"
    },
    {
      "name": "Reverse Genie",
      "type": "url",
      "url": "http://www.reversegenie.com/phone.php"
    },
    {
      "name": "SpyDialer",
      "type": "url",
      "url": "http://www.spydialer.com/default.aspx"
    },
    {
      "name": "Phone Validator",
      "type": "url",
      "url": "http://www.phonevalidator.com/"
    },
    {
      "name": "Free Carrier Lookup",
      "type": "url",
      "url": "http://freecarrierlookup.com/"
    },
    {
      "name": "Mr. Number (M)",
      "type": "url",
      "url": "http://mrnumber.com/1-888-742-0000"
    },
    {
      "name": "CallerIDService.com (R)",
      "type": "url",
      "url": "http://www.calleridservice.com/"
    },
    {
      "name": "Next Caller (R)",
      "type": "url",
      "url": "https://nextcaller.com/"
    },
    {
      "name": "Data24-7 (R)",
      "type": "url",
      "url": "https://www.data24-7.com/signup.php"
    },
    {
      "name": "HLR Lookup Portal (R)",
      "type": "url",
      "url": "https://www.hlr-lookups.com/"
    },
    {
      "name": "OpenCNAM",
      "type": "url",
      "url": "https://www.opencnam.com/"
    },
    {
      "name": "OpenCNAM API",
      "type": "url",
      "url": "http://api.opencnam.com/v2/phone/+19073372323"
    },
    {
      "name": "USPhoneBook",
      "type": "url",
      "url": "https://www.usphonebook.com"
    },
    {
      "name": "Numspy",
      "type": "python3 Module",
      "url": "https://bhattsameer.github.io/numspy"
    },
    {
      "name": "Numspy-Api",
      "type": "url",
      "url": "https://numspy.pythonanywhere.com/"
    }],
    "name": "Telephone Numbers",
    "type": "folder"
  },
  {
    "children": [
    {
      "children": [
      {
        "name": "Melissa Data - Property Viewer (R)",
        "type": "url",
        "url": "http://www.melissadata.com/lookups/propertyviewer.asp"
      },
      {
        "name": "Zillow",
        "type": "url",
        "url": "http://www.zillow.com/"
      },
      {
        "name": "Emporis",
        "type": "url",
        "url": "https://www.emporis.com/"
      },
      {
        "name": "Homefacts",
        "type": "url",
        "url": "https://www.homefacts.com/"
      },
      {
        "name": "Neighbor Report",
        "type": "url",
        "url": "https://neighbor.report/"
      },
      {
        "name": "Redfin",
        "type": "url",
        "url": "https://www.redfin.com/"
      }],
      "name": "Property Records",
      "type": "folder"
    },
    {
      "children": [
      {
        "name": "Nationwide County Court Records",
        "type": "url",
        "url": "http://www.blackbookonline.info/USA-County-Court-Records.aspx"
      },
      {
        "name": "World Legal Information Institute",
        "type": "url",
        "url": "http://worldlii.org/"
      },
      {
        "name": "Canadian Legal Information Institute",
        "type": "url",
        "url": "http://www.canlii.org/en/"
      },
      {
        "name": "Most Wanted Criminal Pages",
        "type": "url",
        "url": "http://ancestorhunt.com/most-wanted-criminals-and-fugitives.htm"
      },
      {
        "name": "Black Book Online - Criminal Search",
        "type": "url",
        "url": "http://www.blackbookonline.info/criminalsearch.aspx"
      },
      {
        "name": "CrimeReports.com",
        "type": "url",
        "url": "https://www.crimereports.com/"
      },
      {
        "name": "Familywatchdog - Sex Offender Search",
        "type": "url",
        "url": "http://www.familywatchdog.us/"
      },
      {
        "name": "Felon Spy",
        "type": "url",
        "url": "http://www.felonspy.com/search.html"
      },
      {
        "name": "The Inmate Locator",
        "type": "url",
        "url": "http://www.theinmatelocator.com/"
      },
      {
        "name": "Criminal Searches",
        "type": "url",
        "url": "http://www.criminalsearches.com/"
      },
      {
        "name": "National Sex Offender Search",
        "type": "url",
        "url": "https://www.nsopw.gov/en/Search"
      },
      {
        "name": "Mugshots.com",
        "type": "url",
        "url": "http://mugshots.com/"
      },
      {
        "name": "Federal Inmate Locator",
        "type": "url",
        "url": "https://www.bop.gov/inmateloc/"
      }],
      "name": "Court / Criminal Records",
      "type": "folder"
    },
    {
      "children": [
        {
          "name": "NC Salary DB",
          "type": "url",
          "url": "http://www.newsobserver.com/news/databases/state-pay/"
        },
        {
          "name": "Gov Data Canada",
          "type": "url",
          "url": "https://govdataca.com/"
        },
        {
          "name": "CA Salary DB",
          "type": "url",
          "url": "http://www.sacbee.com/site-services/databases/state-pay/article2642161.html"
        }

      ],
      "name": "Government Records",
      "type": "folder"
    },
    {
      "children": [
      {
        "name": "BIN Base",
        "type": "url",
        "url": "http://www.binbase.com/search.html"
      },
      {
        "name": "VAT Research",
        "type": "url",
        "url": "https://vat-search.eu/"
      },
      {
        "name": "NETR Online",
        "type": "url",
        "url": "http://publicrecords.netronline.com/"
      }],
      "name": "Financial / Tax Resources",
      "type": "folder"
    },
    {
      "children": [
      {
        "name": "Sorted by Birth Date",
        "type": "url",
        "url": "http://sortedbybirthdate.com/"
      },
      {
        "name": "Moose Roots Birth Records",
        "type": "url",
        "url": "http://birth-records.mooseroots.com/"
      }],
      "name": "Birth Records",
      "type": "folder"
    },
    {
      "children": [
      {
        "name": "Death Check",
        "type": "url",
        "url": "http://www.melissadata.com/lookups/deathcheck.asp"
      },
      {
        "name": "Find A Grave",
        "type": "url",
        "url": "http://www.findagrave.com/index.html"
      },
      {
        "name": "GraveInfo",
        "type": "url",
        "url": "http://www.graveinfo.com/"
      },
      {
        "name": "Moose Roots Death Records",
        "type": "url",
        "url": "http://death-records.mooseroots.com/"
      }],
      "name": "Death Records",
      "type": "folder"
    },
    {
      "children": [
      {
        "name": "NACo County Explorer",
        "type": "url",
        "url": "http://explorer.naco.org/index.html"
      }],
      "name": "US County Data",
      "type": "folder"
    },
    {
      "children": [
      {
        "name": "Voter Records",
        "type": "url",
        "url": "https://voterrecords.com/"
      },
      {
        "name": "Voter Registration Data",
        "type": "url",
        "url": "http://www.blackbookonline.info/USA-Voter-Records.aspx"
      }],
      "name": "Voter Records",
      "type": "folder"
    },
    {
      "children": [
      {
        "name": "US Patent Office Search",
        "type": "url",
        "url": "http://patft.uspto.gov/netahtml/PTO/index.html"
      },
      {
        "name": "Google Patent Search",
        "type": "url",
        "url": "https://www.google.com/advanced_patent_search"
      }],
      "name": "Patent Records",
      "type": "folder"
    },
    {
      "children": [
      {
        "name": "FollowTheMoney.org",
        "type": "url",
        "url": "http://www.followthemoney.org/"
      },
      {
        "name": "OpenSecrets.org",
        "type": "url",
        "url": "http://www.opensecrets.org/"
      },
      {
        "name": "Political MoneyLine",
        "type": "url",
        "url": "http://www.politicalmoneyline.com/"
      },
      {
        "name": "MelissaData - Campaign Contributions",
        "type": "url",
        "url": "http://www.melissadata.com/lookups/fec.asp"
      },
      {
        "name": "Influence Explorer",
        "type": "url",
        "url": "http://data.influenceexplorer.com/#"
      },
      {
        "name": "US Federal Election Commission",
        "type": "url",
        "url": "http://www.fec.gov/finance/disclosure/norindsea.shtml"
      },
      {
        "name": "Every Politician",
        "type": "url",
        "url": "http://everypolitician.org/"
      }],
      "name": "Political Records",
      "type": "folder"
    },
    {
      "name": "Public Records?",
      "type": "url",
      "url": "http://publicrecords.searchsystems.net/"
    },
    {
      "name": "Enigma",
      "type": "url",
      "url": "http://enigma.io/publicdata/"
    },
    {
      "name": "The World Bank Open Data Catalog",
      "type": "url",
      "url": "http://datacatalog.worldbank.org/"
    },
    {
      "name": "BRB Public Records",
      "type": "url",
      "url": "http://www.brbpub.com/"
    },
    {
      "name": "GOVDATA - Das Datenportal für Deutschland (German)",
      "type": "url",
      "url": "https://www.govdata.de/"
    },
    {
      "name": "Open-Data-Portal München (German)",
      "type": "url",
      "url": "https://www.opengov-muenchen.de/"
    }],
    "name": "Public Records",
    "type": "folder"
  },
  {
    "children": [
    {
      "children": [
      {
        "name": "AnnualReports.com",
        "type": "url",
        "url": "http://www.annualreports.com/"
      },
      {
        "name": "Reportlinker.com",
        "type": "url",
        "url": "http://www.reportlinker.com/"
      },
      {
        "name": "Public Register Online",
        "type": "url",
        "url": "http://www.annualreportservice.com/"
      },
      {
        "name": "Public Register's Annual Report Service",
        "type": "url",
        "url": "http://www.prars.com/search/alpha/A"
      },
      {
        "name": "The Investor - Africa",
        "type": "url",
        "url": "http://theinvestormailinglist.com/recent-reports/"
      },
      {
        "name": "International Registries",
        "type": "url",
        "url": "https://www.gov.uk/government/publications/overseas-registries/overseas-registries"
      }],
      "name": "Annual Reports",
      "type": "folder"
    },
    {
      "children": [
      {
        "name": "Businessweek Search",
        "type": "url",
        "url": "http://investing.businessweek.com/research/common/symbollookup/symbollookup.asp"
      },
      {
        "name": "Corporation Wiki",
        "type": "url",
        "url": "http://www.corporationwiki.com/"
      },
      {
        "name": "Commercial Register - Worldwide",
        "type": "url",
        "url": "http://www.commercial-register.sg.ch/home/worldwide.html"
      },
      {
        "name": "SEC.gov - EDGAR",
        "type": "url",
        "url": "http://www.sec.gov/edgar.shtml"
      },
      {
        "name": "International White Pages",
        "type": "url",
        "url": "http://www.wayp.com/"
      },
      {
        "name": "UK Companies",
        "type": "url",
        "url": "https://www.gov.uk/get-information-about-a-company"
      },
      {
        "name": "Global EDGE Resource Directory",
        "type": "url",
        "url": "http://globaledge.msu.edu/global-resources"
      },
      {
        "name": "Ripoff Report",
        "type": "url",
        "url": "http://www.ripoffreport.com/"
      },
      {
        "name": "Google Finance",
        "type": "url",
        "url": "https://www.google.com/finance"
      }],
      "name": "General Info & News",
      "type": "folder"
    },
    {
      "children": [
      {
        "name": "OpenCorporates",
        "type": "url",
        "url": "https://opencorporates.com/"
      },
      {
        "name": "Corporation Wiki",
        "type": "url",
        "url": "https://www.corporationwiki.com/"
      },
      {
        "name": "Data.com Connect",
        "type": "url",
        "url": "https://connect.data.com/"
      },
      {
        "name": "ZoomInfo.com",
        "type": "url",
        "url": "http://www.zoominfo.com/company-directory/us"
      },
      {
        "name": "Kompass International",
        "type": "url",
        "url": "http://www.kompass.com/selectcountry/"
      },
      {
        "name": "Infobel",
        "type": "url",
        "url": "http://www.infobel.com/en/world/"
      },
      {
        "name": "Mint Portal",
        "type": "url",
        "url": "http://mintbusinessinfo.com/version-2015129/portal.serv?product=mintportal"
      },
      {
        "name": "Manta",
        "type": "url",
        "url": "http://www.manta.com/business"
      },
      {
        "name": "AIHIT",
        "type": "url",
        "url": "https://www.aihitdata.com/"
      },
      {
        "name": "Plonked",
        "type": "url",
        "url": "https://www.plonked.com/"
      },
      {
        "name": "Buzzfile",
        "type": "url",
        "url": "http://www.buzzfile.com/Home/Basic"
      },
      {
        "name": "LittleSis",
        "type": "url",
        "url": "http://littlesis.org/"
      },
      {
        "name": "Companies House",
        "type": "url",
        "url": "https://beta.companieshouse.gov.uk/"
      },
      {
        "name": "Hoovers",
        "type": "url",
        "url": "http://www.hoovers.com/"
      },
      {
        "name": "Corporate Information",
        "type": "url",
        "url": "http://corporateinformation.com/"
      },
      {
        "name": "Company Data Rex (EU)",
        "type": "url",
        "url": "http://cdrex.com/"
      },
      {
        "name": "Europages",
        "type": "url",
        "url": "http://www.europages.co.uk/"
      },
      {
        "name": "Glassdoor Company Reviews",
        "type": "url",
        "url": "https://www.glassdoor.com/Reviews/index.htm"
      },
      {
        "name": "Owler (R)",
        "type": "url",
        "url": "https://www.owler.com/"
      },
      {
        "name": "Vault",
        "type": "url",
        "url": "http://www.vault.com/"
      },
      {
        "name": "D&B Company Search",
        "type": "url",
        "url": "http://www.dnb.com/"
      },
      {
        "name": "Companies In The UK",
        "type": "url",
        "url": "https://www.companiesintheuk.co.uk/"
      },
      {
        "name": "UK Companies list",
        "type": "url",
        "url": "https://www.companieslist.co.uk/"
      },
      {
        "name": "UK Data",
        "type": "url",
        "url": "http://ukdata.com/"
      },
      {
        "name": "Orbis Directory",
        "type": "url",
        "url": "https://orbisdirectory.bvdinfo.com/version-2016121/OrbisDirectory/Companies"
      },
      {
        "name": "Manta Small Business Directory",
        "type": "url",
        "url": "http://manta.com/business"
      },
      {
        "name": "Crunchbase",
        "type": "url",
        "url": "https://www.crunchbase.com/#/home/index"
      }],
      "name": "Company Profiles",
      "type": "folder"
    },
    {
      "children": [
      {
        "name": "RecruitEm",
        "type": "url",
        "url": "http://recruitin.net/"
      },
      {
        "name": "LinkedIn",
        "type": "url",
        "url": "https://www.linkedin.com/"
      },
      {
        "name": "Market Visual",
        "type": "url",
        "url": "http://www.marketvisual.com/"
      },
      {
        "name": "Jobster",
        "type": "url",
        "url": "http://www.jobster.com/"
      },
      {
        "name": "XING",
        "type": "url",
        "url": "https://www.xing.com/"
      },
      {
        "name": "Indeed",
        "type": "url",
        "url": "http://www.indeed.com/"
      },
      {
        "name": "CVGadget",
        "type": "url",
        "url": "http://www.cvgadget.com/"
      },
      {
        "name": "LeadFerret.com",
        "type": "url",
        "url": "https://leadferret.com/search"
      }],
      "name": "Employee Profiles & Resumes",
      "type": "folder"
    },
    {
      "children": [
      {
        "name": "RBA - Business Information Resources",
        "type": "url",
        "url": "http://www.rba.co.uk/sources/"
      },
      {
        "name": "VAT Number Validation",
        "type": "url",
        "url": "http://ec.europa.eu/taxation_customs/vies/?locale=en"
      }],
      "name": "Additional Resources",
      "type": "folder"
    }],
    "name": "Business Records",
    "type": "folder"
  },
  {
    "children": [
    {
      "children": [
      {
        "name": "Vehicle Purchase Records",
        "type": "url",
        "url": "http://vin.place/"
      },
      {
        "name": "VIN Decoderz",
        "type": "url",
        "url": "http://www.vindecoderz.com/"
      },
      {
        "name": "That's Them VIN Search",
        "type": "url",
        "url": "https://thatsthem.com/vin-search"
      },
      {
        "name": "Reverse Genie License Plates",
        "type": "url",
        "url": "http://www.reversegenie.com/plate.php"
      },
      {
        "name": "VinCheck",
        "type": "url",
        "url": "https://www.nicb.org/theft_and_fraud_awareness/vincheck"
      },
      {
        "name": "TRAVIC - Public Transportation Tracking",
        "type": "url",
        "url": "http://tracker.geops.ch/"
      },
      {
        "name": "Vehicle Specifications Lookup",
        "type": "url",
        "url": "https://berla.co/products/ive/vehicle-lookup/"
      },
      {
        "name": "License Plate Search",
        "type": "url",
        "url": "https://www.vehiclehistory.com/licence-plate-search/licence-plate.php"
      }],
      "name": "Vehicle Records",
      "type": "folder"
    },
    {
      "children": [
      {
        "name": "FlightAware - Live Flight Tracker",
        "type": "url",
        "url": "http://flightaware.com/live/"
      },
      {
        "name": "Flightradar24.com",
        "type": "url",
        "url": "https://www.flightradar24.com/"
      },
      {
        "name": "World Aeronautical Database",
        "type": "url",
        "url": "http://worldaerodata.com/"
      },
      {
        "name": "ADS-B Exchange",
        "type": "url",
        "url": "https://www.adsbexchange.com/"
      }],
      "name": "Air Traffic Records",
      "type": "folder"
    },
    {
      "children": [
      {
        "name": "Marine Traffic",
        "type": "url",
        "url": "http://www.marinetraffic.com/"
      },
      {
        "name": "Vessel Tracker",
        "type": "url",
        "url": "http://www.vesseltracker.com/app"
      },
      {
        "name": "Ship AIS",
        "type": "url",
        "url": "http://www.shipais.com/"
      },
      {
        "name": "Shodan Ship Tracker",
        "type": "url",
        "url": "https://shiptracker.shodan.io/"
      },
      {
        "name": "OpenSeaMap - The free nautical chart",
        "type": "url",
        "url": "http://www.openseamap.org"
      },
      {
        "name": "Vessel Finder",
        "type": "url",
        "url": "https://www.vesselfinder.com/"
      }],
      "name": "Marine Records",
      "type": "folder"
    },
    {
      "children": [
      {
        "name": "Deutsche Bahn Open-Data-Portal (German)",
        "type": "url",
        "url": "http://data.deutschebahn.com/"
      },
      {
        "name": "OpenRailwayMap",
        "type": "url",
        "url": "https://www.openrailwaymap.org/"
      }],
      "name": "Railway Records",
      "type": "folder"
    },
    {
      "name": "Satellite Tracking",
      "type": "url",
      "url": "http://www.n2yo.com/"
    },
    {
      "name": "Track-Trace",
      "type": "url",
      "url": "http://www.track-trace.com/"
    }],
    "name": "Transportation",
    "type": "folder"
  },
  {
    "children": [
    {
      "children": [
      {
        "name": "SunCalc",
        "type": "url",
        "url": "http://suncalc.net/"
      }],
      "name": "Geolocation Tools",
      "type": "folder"
    },
    {
      "children": [
      {
        "name": "GPSVisualizer",
        "type": "url",
        "url": "http://www.gpsvisualizer.com/geocode"
      },
      {
        "name": "Military Grid Reference System Coordinates",
        "type": "url",
        "url": "https://dominoc925-pages.appspot.com/mapplets/cs_mgrs.html"
      },
      {
        "name": "Batch Geocoding",
        "type": "url",
        "url": "https://www.doogal.co.uk/BatchGeocoding.php"
      },
      {
        "name": "Batch Reverse Geocoding",
        "type": "url",
        "url": "https://www.doogal.co.uk/BatchReverseGeocoding.php"
      }],
      "name": "Coordinates",
      "type": "folder"
    },
    {
      "children": [
      {
        "name": "BatchGeo",
        "type": "url",
        "url": "https://batchgeo.com/"
      },
      {
        "name": "Hyperlapse (T)",
        "type": "url",
        "url": "https://github.com/TeehanLax/Hyperlapse.js"
      },
      {
        "name": "Teehan+Lax Labs - Hyperlapse",
        "type": "url",
        "url": "http://labs.teehanlax.com/project/hyperlapse"
      },
      {
        "name": "Google Maps Streetview Player",
        "type": "url",
        "url": "http://brianfolts.com/driver/"
      },
      {
        "name": "ScribbleMaps",
        "type": "url",
        "url": "http://scribblemaps.com/"
      }],
      "name": "Map Reporting Tools",
      "type": "folder"
    },
    {
      "children": [
      {
        "name": "OpenSignal",
        "type": "url",
        "url": "https://opensignal.com/"
      },
      {
        "name": "AntennaSearch",
        "type": "url",
        "url": "http://www.antennasearch.com/"
      }],
      "name": "Mobile Coverage",
      "type": "folder"
    },
    {
      "name": "Google Maps",
      "type": "url",
      "url": "https://www.google.com/maps/"
    },
    {
      "name": "Bing Maps",
      "type": "url",
      "url": "http://www.bing.com/maps/"
    },
    {
      "name": "HERE Maps",
      "type": "url",
      "url": "https://maps.here.com/"
    },
    {
      "name": "Dual Maps",
      "type": "url",
      "url": "http://data.mashedworld.com/dualmaps/map.htm"
    },
    {
      "name": "Instant Google Street View",
      "type": "url",
      "url": "http://www.instantstreetview.com/"
    },
    {
      "name": "Wikimapia",
      "type": "url",
      "url": "http://wikimapia.org/#lang=en&lat=40.078071&lon=-100.458984&z=5&m=b"
    },
    {
      "name": "OpenStreetMap",
      "type": "url",
      "url": "http://www.openstreetmap.org/#map=5/40.614/-100.679"
    },
    {
      "name": "Flash Earth",
      "type": "url",
      "url": "http://www.flashearth.com/"
    },
    {
      "name": "Historic Aerials",
      "type": "url",
      "url": "http://www.historicaerials.com/?javascript=&"
    },
    {
      "name": "Google Maps Update Alerts",
      "type": "url",
      "url": "https://followyourworld.appspot.com/"
    },
    {
      "name": "Google Earth Overlays",
      "type": "url",
      "url": "http://www.mgmaps.com/kml/#view"
    },
    {
      "name": "Yandex.Maps",
      "type": "url",
      "url": "https://yandex.com/maps/"
    },
    {
      "name": "TerraServer",
      "type": "url",
      "url": "https://www.terraserver.com/view"
    },
    {
      "name": "Google Earth",
      "type": "url",
      "url": "https://www.google.com/earth/"
    },
    {
      "name": "Baidu Maps",
      "type": "url",
      "url": "http://map.baidu.com/"
    },
    {
      "name": "Corona",
      "type": "url",
      "url": "http://corona.cast.uark.edu/"
    },
    {
      "name": "Daum (Korean)",
      "type": "url",
      "url": "http://map.daum.net/"
    },
    {
      "name": "Naver (Korean)",
      "type": "url",
      "url": "http://map.naver.com/"
    },
    {
      "name": "OpenStreetMap",
      "type": "url",
      "url": "http://www.openstreetmap.org/#map=5/51.500/-0.100"
    },
    {
      "name": "EarthExplorer",
      "type": "url",
      "url": "https://earthexplorer.usgs.gov/"
    },
    {
      "name": "OpenStreetCam",
      "type": "url",
      "url": "http://openstreetcam.org/"
    },
    {
      "name": "Travel by Drone",
      "type": "url",
      "url": "http://travelbydrone.com/"
    },
    {
      "name": "Hivemapper",
      "type": "url",
      "url": "https://hivemapper.com/"
    },
    {
      "name": "LandsatLook Viewer",
      "type": "url",
      "url": "https://landsatlook.usgs.gov/"
    },
    {
      "name": "Sentinel2Look Viewer",
      "type": "url",
      "url": "https://landsatlook.usgs.gov/sentinel2/"
    },
    {
      "name": "NEXRAD Data Inventory Search",
      "type": "url",
      "url": "https://www.ncdc.noaa.gov/nexradinv/"
    },
    {
      "name": "MapQuest",
      "type": "url",
      "url": "https://www.mapquest.com/"
    },
    {
      "name": "OpenRailwayMap",
      "type": "url",
      "url": "http://www.openrailwaymap.org/"
    },
    {
      "name": "OpenStreetMap Routing Service",
      "type": "url",
      "url": "http://www.yournavigation.org/"
    },
    {
      "name": "Hiking & Biking Map",
      "type": "url",
      "url": "http://hikebikemap.org/"
    },
    {
      "name": "US Nav Guide Zip Code Data",
      "type": "url",
      "url": "http://www.usnaviguide.com/"
    },
    {
      "name": "Wayback Imagery",
      "type": "url",
      "url": "https://livingatlas.arcgis.com/wayback/"
    }],
    "name": "Geolocation Tools / Maps",
    "type": "folder"
  },
  {
    "children": [
    {
      "children": [
      {
        "name": "Google",
        "type": "url",
        "url": "https://www.google.com/?gws_rd=ssl"
      },
      {
        "name": "Bing",
        "type": "url",
        "url": "http://www.bing.com/"
      },
      {
        "name": "DuckDuckGo",
        "type": "url",
        "url": "https://duckduckgo.com/"
      },
      {
        "name": "Yahoo Advanced Web Search",
        "type": "url",
        "url": "https://search.yahoo.com/web/advanced"
      },
      {
        "name": "StartPage",
        "type": "url",
        "url": "https://www.startpage.com/"
      },
      {
        "name": "Yandex",
        "type": "url",
        "url": "https://www.yandex.com/"
      },
      {
        "name": "Baidu",
        "type": "url",
        "url": "http://www.baidu.com/"
      },
      {
        "name": "Google Advanced Search",
        "type": "url",
        "url": "https://www.google.com/advanced_search"
      },
      {
        "name": "iBoogie",
        "type": "url",
        "url": "http://www.iboogie.com/"
      },
      {
        "name": "iZito",
        "type": "url",
        "url": "http://www.izito.com/"
      },
      {
        "name": "Bing vs. Google",
        "type": "url",
        "url": "http://bvsg.org/"
      },
      {
        "name": "Ixquick Search Engine",
        "type": "url",
        "url": "https://www.ixquick.com/"
      },
      {
        "name": "Advangle",
        "type": "url",
        "url": "http://advangle.com/"
      },
      {
        "name": "Instya",
        "type": "url",
        "url": "http://www.instya.com/#/web/"
      },
      {
        "name": "Hulbee",
        "type": "url",
        "url": "https://hulbee.com/"
      }],
      "name": "General Search",
      "type": "folder"
    },
    {
      "children": [
      {
        "name": "iSEEK",
        "type": "url",
        "url": "http://iseek.com/iseek/home.page"
      },
      {
        "name": "Biznar",
        "type": "url",
        "url": "http://biznar.com/biznar/desktop/en/search.html"
      },
      {
        "name": "Carrot2",
        "type": "url",
        "url": "http://search.carrot2.org/stable/search"
      },
      {
        "name": "Yippy",
        "type": "url",
        "url": "http://yippy.com/"
      },
      {
        "name": "eTools.ch",
        "type": "url",
        "url": "https://www.etools.ch/"
      },
      {
        "name": "searx.me",
        "type": "url",
        "url": "https://searx.me/"
      },
      {
        "name": "Addictomatic",
        "type": "url",
        "url": "http://addictomatic.com/"
      },
      {
        "name": "WhosTalkin",
        "type": "url",
        "url": "http://www.whostalkin.com/"
      },
      {
        "name": "DMOZ",
        "type": "url",
        "url": "http://www.dmoz.org/"
      },
      {
        "name": "AnswerThePublic.com",
        "type": "url",
        "url": "http://answerthepublic.com/"
      }],
      "name": "Meta Search",
      "type": "folder"
    },
    {
      "children": [
      {
        "name": "PublicWWW",
        "type": "url",
        "url": "https://publicwww.com/"
      },
      {
        "name": "Searchcode",
        "type": "url",
        "url": "https://searchcode.com/"
      },
      {
        "name": "NerdyData",
        "type": "url",
        "url": "https://nerdydata.com/search"
      },
      {
        "name": "Gitrob (T)",
        "type": "url",
        "url": "https://github.com/michenriksen/gitrob"
      },
      {
        "name": "Github-Dorks (T)",
        "type": "url",
        "url": "https://github.com/techgaun/github-dorks"
      },
      {
        "name": "GitLeaks",
        "type": "url",
        "url": "https://gitleaks.com/"
      }],
      "name": "Code Search",
      "type": "folder"
    },
    {
      "children": [
      {
        "name": "GlobalFile",
        "type": "url",
        "url": "https://globalfilesearch.com/"
      },
      {
        "name": "FTP Google Dork (D)",
        "type": "url",
        "url": "https://www.google.com/search?q=inurl%3Aftp+-inurl%3Ahttp+-inurl%3Ahttps+ftpsearchterm"
      },
      {
        "name": "Napalm FTP",
        "type": "url",
        "url": "http://www.searchftps.net/"
      },
      {
        "name": "FileMare",
        "type": "url",
        "url": "http://filemare.com/en-us"
      }],
      "name": "FTP Search",
      "type": "folder"
    },
    {
      "children": [
      {
        "name": "PubPeer",
        "type": "url",
        "url": "https://pubpeer.com/"
      },
      {
        "name": "Bielefeld Academic Search Engine",
        "type": "url",
        "url": "https://www.base-search.net/Search/Advanced"
      },
      {
        "name": "Google Scholar",
        "type": "url",
        "url": "https://scholar.google.com/"
      },
      {
        "name": "PubMed - National Center for Biotechnology Information",
        "type": "url",
        "url": "http://www.ncbi.nlm.nih.gov/pubmed/"
      },
      {
        "name": "Social Science Research Network",
        "type": "url",
        "url": "http://ssrn.com/en/"
      },
      {
        "name": "Open Library",
        "type": "url",
        "url": "https://openlibrary.org/"
      },
      {
        "name": "World Digital Library",
        "type": "url",
        "url": "https://www.wdl.org/en/"
      },
      {
        "name": "JURN",
        "type": "url",
        "url": "http://jurn.org/#gsc.tab=0"
      },
      {
        "name": "HathiTrust Digital Library",
        "type": "url",
        "url": "https://www.hathitrust.org/"
      },
      {
        "name": "UK National Archives",
        "type": "url",
        "url": "http://discovery.nationalarchives.gov.uk/"
      },
      {
        "name": "OpenGrey EU Papers",
        "type": "url",
        "url": "http://opengrey.eu/"
      },
      {
        "name": "US Gov Publishing Office - FDsys",
        "type": "url",
        "url": "https://www.gpo.gov/fdsys/"
      },
      {
        "name": "OpenDOAR",
        "type": "url",
        "url": "http://www.opendoar.org/search.php"
      },
      {
        "name": "Microsoft Academic",
        "type": "url",
        "url": "https://academic.microsoft.com/"
      },
      {
        "name": "Science Direct",
        "type": "url",
        "url": "http://www.sciencedirect.com/"
      },
      {
        "name": "PQDT Open",
        "type": "url",
        "url": "http://pqdtopen.proquest.com/search.html"
      },
      {
        "name": "Think Tank Search",
        "type": "url",
        "url": "http://guides.library.harvard.edu/hks/think_tank_search"
      },
      {
        "name": "Library Databases",
        "type": "url",
        "url": "http://guides.uflib.ufl.edu/az.php"
      },
      {
        "name": "Copyscape Plagiarism Checker",
        "type": "url",
        "url": "http://copyscape.com/"
      },
      {
        "name": "Lazy Scholar (T)",
        "type": "url",
        "url": "http://www.lazyscholar.org/"
      },
      {
        "name": "Open Access Scholarly Journals",
        "type": "url",
        "url": "http://www.pagepress.org/"
      },
      {
        "name": "The Open Syllabus Project",
        "type": "url",
        "url": "http://explorer.opensyllabusproject.org/"
      },
      {
        "name": "Science Publications",
        "type": "url",
        "url": "http://www.thescipub.com/"
      },
      {
        "name": "arXiv.org",
        "type": "url",
        "url": "https://arxiv.org/"
      }],
      "name": "Academic / Publication Search",
      "type": "folder"
    },
    {
      "children": [
      {
        "name": "Paperboy Online Newspapers",
        "type": "url",
        "url": "http://www.thepaperboy.com/"
      },
      {
        "name": "Google News Search",
        "type": "url",
        "url": "https://news.google.com/news/advanced_news_search?"
      },
      {
        "name": "Flipboard",
        "type": "url",
        "url": "https://flipboard.com/"
      },
      {
        "name": "YouGotTheNews",
        "type": "url",
        "url": "http://www.yougotthenews.com/"
      },
      {
        "name": "NewspaperARCHIVE.com",
        "type": "url",
        "url": "http://newspaperarchive.com/"
      },
      {
        "name": "PressReader.com",
        "type": "url",
        "url": "http://www.pressreader.com/"
      },
      {
        "name": "Newspaper Map",
        "type": "url",
        "url": "http://newspapermap.com/"
      },
      {
        "name": "NewsBrief",
        "type": "url",
        "url": "http://emm.newsbrief.eu/NewsBrief/clusteredition/en/latest.html"
      },
      {
        "name": "AllYouCanRead.com",
        "type": "url",
        "url": "http://www.allyoucanread.com/"
      },
      {
        "name": "World News",
        "type": "url",
        "url": "https://wn.com/#/search"
      },
      {
        "name": "NewsNow.co.uk",
        "type": "url",
        "url": "http://www.newsnow.co.uk/h/"
      },
      {
        "name": "Hubii",
        "type": "url",
        "url": "http://hubii.com/"
      },
      {
        "name": "Inshorts",
        "type": "url",
        "url": "https://www.inshorts.com/en/read"
      },
      {
        "name": "NewsBot",
        "type": "url",
        "url": "https://getnewsbot.com/"
      }],
      "name": "News Search",
      "type": "folder"
    },
    {
      "children": [
      {
        "name": "Yobi3D - 3D Model Search",
        "type": "url",
        "url": "https://www.yobi3d.com/#!/"
      },
      {
        "name": "Colossus International Engine List",
        "type": "url",
        "url": "http://www.searchenginecolossus.com/"
      },
      {
        "name": "SimilarSites",
        "type": "url",
        "url": "http://www.similarsites.com/browse"
      },
      {
        "name": "Economics Search Engine",
        "type": "url",
        "url": "http://ese.rfe.org/"
      },
      {
        "name": "AOL Search Database",
        "type": "url",
        "url": "http://search-id.com/"
      },
      {
        "name": "EntityCube",
        "type": "url",
        "url": "http://entitycube.research.microsoft.com/"
      },
      {
        "name": "FindTheData A Research Engine",
        "type": "url",
        "url": "http://www.findthedata.com/"
      }],
      "name": "Other Search",
      "type": "folder"
    },
    {
      "children": [
      {
        "name": "Million Short",
        "type": "url",
        "url": "https://millionshort.com/"
      },
      {
        "name": "SearchDiggity (T)",
        "type": "url",
        "url": "http://www.bishopfox.com/download/405/"
      },
      {
        "name": "Scanner-inurlbr (T)",
        "type": "url",
        "url": "https://github.com/googleinurl/SCANNER-INURLBR"
      },
      {
        "name": "Google Alerts",
        "type": "url",
        "url": "https://www.google.com/alerts#"
      },
      {
        "name": "Google Custom Search Engine",
        "type": "url",
        "url": "https://cse.google.com/cse/"
      },
      {
        "name": "pagodo - Passive Google Dork (T)",
        "type": "url",
        "url": "https://github.com/opsdisk/pagodo"
      },
      {
        "name": "Talkwalker Alerts",
        "type": "url",
        "url": "http://www.talkwalker.com/alerts"
      },
      {
        "name": "Google Correlate",
        "type": "url",
        "url": "https://www.google.com/trends/correlate/"
      }],
      "name": "Search Tools",
      "type": "folder"
    },
    {
      "children": [
      {
        "name": "Google Hacking Database",
        "type": "url",
        "url": "https://www.exploit-db.com/google-hacking-database/"
      },
      {
        "name": "Google Search Operators Guide",
        "type": "url",
        "url": "http://googleguide.com/advanced_operators_reference.html"
      },
      {
        "name": "Google Guide Cheat Sheet",
        "type": "url",
        "url": "http://googleguide.com/help/calculator.html"
      }],
      "name": "Search Engine Guides",
      "type": "folder"
    },
    {
      "children": [
      {
        "name": "Hoaxy",
        "type": "url",
        "url": "https://hoaxy.iuni.iu.edu/"
      },
      {
        "name": "Africa Check",
        "type": "url",
        "url": "https://africacheck.org/"
      },
      {
        "name": "PolitiFact",
        "type": "url",
        "url": "http://www.politifact.com/"
      },
      {
        "name": "SciCheck",
        "type": "url",
        "url": "http://www.factcheck.org/scicheck/"
      },
      {
        "name": "Duke Reporters' Lab",
        "type": "url",
        "url": "http://reporterslab.org/fact-checking/"
      },
      {
        "name": "Stop Fake Tools",
        "type": "url",
        "url": "http://www.stopfake.org/en/category/tools/"
      },
      {
        "name": "Snopes",
        "type": "url",
        "url": "http://www.snopes.com/"
      },
      {
        "name": "Verification Handbook",
        "type": "url",
        "url": "http://verificationhandbook.com/"
      },
      {
        "name": "Verification Junkie",
        "type": "url",
        "url": "http://verificationjunkie.com/"
      },
      {
        "name": "MediaBugs",
        "type": "url",
        "url": "http://mediabugs.org/"
      }],
      "name": "Fact Checking",
      "type": "folder"
    }],
    "name": "Search Engines",
    "type": "folder"
  },
  {
    "children": [
    {
      "children": [
      {
        "name": "BoardReader",
        "type": "url",
        "url": "http://boardreader.com/"
      },
      {
        "name": "Omgili",
        "type": "url",
        "url": "http://omgili.com/"
      },
      {
        "name": "Craigslist Forums",
        "type": "url",
        "url": "https://forums.craigslist.org/"
      },
      {
        "name": "Delphi Forum Search",
        "type": "url",
        "url": "http://www.delphiforums.com/"
      },
      {
        "name": "Google Groups Search",
        "type": "url",
        "url": "https://groups.google.com/forum/#!overview"
      },
      {
        "name": "Yahoo Groups",
        "type": "url",
        "url": "https://groups.yahoo.com/neo/search?"
      }],
      "name": "Forum Search Engines",
      "type": "folder"
    },
    {
      "children": [
      {
        "name": "IceRocket",
        "type": "url",
        "url": "http://www.icerocket.com/advancedsearch?tab=blog&q=&n=&e=&a=&domain=&query="
      },
      {
        "name": "Live Journal Seek",
        "type": "url",
        "url": "http://ljseek.com/"
      },
      {
        "name": "Topix",
        "type": "url",
        "url": "http://www.topix.com/search/article?q="
      },
      {
        "name": "Twingly Blog Search",
        "type": "url",
        "url": "https://www.twingly.com/search"
      },
      {
        "name": "Blog Search Engine",
        "type": "url",
        "url": "http://www.blogsearchengine.org/"
      },
      {
        "name": "Notey",
        "type": "url",
        "url": "http://www.notey.com/"
      }],
      "name": "Blog Search Engines",
      "type": "folder"
    },
    {
      "children": [
      {
        "name": "Mibbit",
        "type": "url",
        "url": "http://search.mibbit.com/"
      },
      {
        "name": "ircsnapshot (T)",
        "type": "url",
        "url": "https://github.com/bwall/ircsnapshot"
      },
      {
        "name": "netsplit.de",
        "type": "url",
        "url": "http://irc.netsplit.de/channels/search.php"
      },
      {
        "name": "BotBot.me",
        "type": "url",
        "url": "https://botbot.me/"
      }],
      "name": "IRC Search",
      "type": "folder"
    }],
    "name": "Forums / Blogs / IRC",
    "type": "folder"
  },
  {
    "children": [
    {
      "children": [
      {
        "name": "Internet Archive: Wayback Machine",
        "type": "url",
        "url": "https://archive.org/web/"
      },
      {
        "name": "Archive.is",
        "type": "url",
        "url": "https://archive.is/"
      },
      {
        "name": "WebCite",
        "type": "url",
        "url": "http://webcitation.org/query"
      },
      {
        "name": "Cached View",
        "type": "url",
        "url": "http://cachedview.com/"
      },
      {
        "name": "Cached Pages",
        "type": "url",
        "url": "http://www.cachedpages.com/"
      },
      {
        "name": "Textfiles.com",
        "type": "url",
        "url": "http://textfiles.com/"
      },
      {
        "name": "UK Web Archive",
        "type": "url",
        "url": "http://www.webarchive.org.uk/ukwa/"
      },
      {
        "name": "Screenshots.com",
        "type": "url",
        "url": "http://www.screenshots.com/"
      },
      {
        "name": "Wayback Machine - Beta Search",
        "type": "url",
        "url": "https://web-beta.archive.org/#/"
      },
      {
        "name": "Common Crawl",
        "type": "url",
        "url": "http://commoncrawl.org/"
      },
      {
        "name": "Wayback Machine Chrome Extension",
        "type": "url",
        "url": "https://chrome.google.com/webstore/detail/wayback-machine/fpnmgdkabkmnadcjpehmlllkndpkmiak"
      },
      {
        "name": "PDF My URL",
        "type": "url",
        "url": "http://pdfmyurl.com/"
      },
      {
        "name": "Bounce",
        "type": "url",
        "url": "http://www.bounceapp.com/"
      },
      {
        "name": "Browsershots",
        "type": "url",
        "url": "http://browsershots.org/"
      },
      {
        "name": "Waybackpack (T)",
        "type": "url",
        "url": "https://github.com/jsvine/waybackpack"
      }],
      "name": "Web",
      "type": "folder"
    },
    {
      "children": [
      {
        "name": "Databases.Today",
        "type": "url",
        "url": "https://databases.today/"
      },
      {
        "name": "Weleakinfo",
        "type": "url",
        "url": "https://search.weleakinfo.com/"
      },
      {
        "name": "Cryptome",
        "type": "url",
        "url": "http://cryptome.org/"
      },
      {
        "name": "WikiLeaks",
        "type": "url",
        "url": "https://wikileaks.org/"
      }],
      "name": "Data Leaks",
      "type": "folder"
    },
    {
      "children": [
      {
        "name": "Labled Faces in the Wild DB",
        "type": "url",
        "url": "http://vis-www.cs.umass.edu/lfw/"
      },
      {
        "name": "Large-scale Scene Understanding Challenge",
        "type": "url",
        "url": "http://lsun.cs.princeton.edu/2016/"
      },
      {
        "name": "VisualGenome",
        "type": "url",
        "url": "http://visualgenome.org/"
      },
      {
        "name": "UCI Spambase Data Set",
        "type": "url",
        "url": "https://archive.ics.uci.edu/ml/datasets/Spambase"
      },
      {
        "name": "Stanford Large Network Dataset Collection",
        "type": "url",
        "url": "http://snap.stanford.edu/data/#amazon"
      }],
      "name": "Public Datasets",
      "type": "folder"
    },
    {
      "children": [
      {
        "name": "Library of Congress: Digitized Newspapers - 1836-1922",
        "type": "url",
        "url": "http://chroniclingamerica.loc.gov/"
      },
      {
        "name": "Library of Congress: Newspaper Directory - 1690-Present",
        "type": "url",
        "url": "http://chroniclingamerica.loc.gov/search/titles/"
      },
      {
        "name": "TV Closed Caption Search",
        "type": "url",
        "url": "https://archive.org/details/tv"
      }],
      "name": "Other Media",
      "type": "folder"
    }],
    "name": "Archives",
    "type": "folder"
  },
  {
    "children": [
    {
      "children": [
      {
        "name": "DeepL Translator",
        "type": "url",
        "url": "https://www.deepl.com/"
      },
      {
        "name": "Google Translate",
        "type": "url",
        "url": "https://translate.google.com/"
      },
      {
        "name": "Google Input Tools",
        "type": "url",
        "url": "https://www.google.com/inputtools/try/"
      },
      {
        "name": "Bing Translate",
        "type": "url",
        "url": "http://www.bing.com/translator/"
      },
      {
        "name": "Dictionary.com Translator",
        "type": "url",
        "url": "http://translate.reference.com/"
      },
      {
        "name": "Free Translation",
        "type": "url",
        "url": "https://www.freetranslation.com/"
      },
      {
        "name": "Free Online Translation",
        "type": "url",
        "url": "http://www.worldlingo.com/en/products_services/worldlingo_translator.html"
      },
      {
        "name": "Wiktionary",
        "type": "url",
        "url": "https://www.wiktionary.org/"
      },
      {
        "name": "Slangit - The Slang Dictionary",
        "type": "url",
        "url": "https://slangit.com/"
      },
      {
        "name": "Slang Dictionary & Translator",
        "type": "url",
        "url": "http://www.noslang.com/"
      },
      {
        "name": "Urban Dictionary",
        "type": "url",
        "url": "http://www.urbandictionary.com/"
      }],
      "name": "Text",
      "type": "folder"
    },
    {
      "children": [
      {
        "name": "Online OCR",
        "type": "url",
        "url": "http://www.free-ocr.com/"
      },
      {
        "name": "i2OCR",
        "type": "url",
        "url": "http://www.i2ocr.com/"
      },
      {
        "name": "New OCR",
        "type": "url",
        "url": "https://www.newocr.com/"
      },
      {
        "name": "Online OCR",
        "type": "url",
        "url": "http://www.onlineocr.net/"
      }],
      "name": "Pictures",
      "type": "folder"
    },
    {
      "children": [
      {
        "name": "Personality Insights",
        "type": "url",
        "url": "https://personality-insights-livedemo.mybluemix.net/"
      },
      {
        "name": "Tone Analyzer",
        "type": "url",
        "url": "https://tone-analyzer-demo.mybluemix.net/"
      },
      {
        "name": "WhatTheFont",
        "type": "url",
        "url": "https://www.myfonts.com/WhatTheFont/"
      },
      {
        "name": "Apply Magic Sauce",
        "type": "url",
        "url": "https://applymagicsauce.com/demo.html"
      }],
      "name": "Analysis",
      "type": "folder"
    }],
    "name": "Language Translation",
    "type": "folder"
  },
  {
    "children": [
    {
      "name": "ExifTool (T)",
      "type": "url",
      "url": "http://www.sno.phy.queensu.ca/~phil/exiftool/"
    },
    {
      "name": "Metagoofil (T)",
      "type": "url",
      "url": "http://www.edge-security.com/metagoofil.php"
    },
    {
      "name": "FOCA (T)",
      "type": "url",
      "url": "https://github.com/ElevenPaths/FOCA"
    },
    {
      "name": "CodeTwo Outlook Export (T)",
      "type": "url",
      "url": "http://www.codetwo.com/freeware/outlook-export/"
    }],
    "name": "Metadata",
    "type": "folder"
  },
  {
    "children": [
    {
      "children": [
      {
        "children": [
        {
          "name": "Genymotion (T)",
          "type": "url",
          "url": "https://www.genymotion.com/"
        },
        {
          "name": "BlueStacks 2 (T)",
          "type": "url",
          "url": "http://www.bluestacks.com/"
        },
        {
          "name": "Andy Android Emulator (T)",
          "type": "url",
          "url": "http://www.andyroid.net/"
        },
        {
          "name": "Nox App Player",
          "type": "url",
          "url": "https://www.bignox.com/"
        }],
        "name": "Emulation Tools",
        "type": "folder"
      },
      {
        "children": [
        {
          "children": [
          {
            "name": "Facebook (T)",
            "type": "url",
            "url": "https://play.google.com/store/apps/details?id=com.facebook.katana"
          },
          {
            "name": "LinkedIn (T)",
            "type": "url",
            "url": "https://play.google.com/store/apps/details?id=com.linkedin.android"
          },
          {
            "name": "Twitter (T)",
            "type": "url",
            "url": "https://play.google.com/store/apps/details?id=com.twitter.android"
          },
          {
            "name": "Pinterest (T)",
            "type": "url",
            "url": "https://play.google.com/store/apps/details?id=com.pinterest"
          }],
          "name": "Social Networking",
          "type": "folder"
        },
        {
          "children": [
          {
            "name": "Signal Private Messenger (T)",
            "type": "url",
            "url": "https://play.google.com/store/apps/details?id=org.thoughtcrime.securesms"
          },
          {
            "name": "Riot.im - Communicate, your way (T)",
            "type": "url",
            "url": "https://play.google.com/store/apps/details?id=im.vector.app"
          },
          {
            "name": "Telegram (T)",
            "type": "url",
            "url": "https://play.google.com/store/apps/details?id=org.telegram.messenger"
          },
          {
            "name": "Snapchat (T)",
            "type": "url",
            "url": "https://play.google.com/store/apps/details?id=com.snapchat.android"
          },
          {
            "name": "WhatsApp Messenger (T)",
            "type": "url",
            "url": "https://play.google.com/store/apps/details?id=com.whatsapp"
          },
          {
            "name": "Kik (T)",
            "type": "url",
            "url": "https://play.google.com/store/apps/details?id=kik.android"
          },
          {
            "name": "Yik Yak (T)",
            "type": "url",
            "url": "https://play.google.com/store/apps/details?id=com.yik.yak"
          },
          {
            "name": "LINE (T)",
            "type": "url",
            "url": "https://play.google.com/store/apps/details?id=jp.naver.line.android"
          }],
          "name": "Instant Messaging",
          "type": "folder"
        },
        {
          "children": [
          {
            "name": "Instagram (T)",
            "type": "url",
            "url": "https://play.google.com/store/apps/details?id=com.instagram.android"
          },
          {
            "name": "Flickr (T)",
            "type": "url",
            "url": "https://play.google.com/store/apps/details?id=com.yahoo.mobile.client.android.flickr"
          }],
          "name": "Pictures",
          "type": "folder"
        },
        {
          "children": [
          {
            "name": "Periscope (T)",
            "type": "url",
            "url": "https://play.google.com/store/apps/details?id=tv.periscope.android"
          },
          {
            "name": "Meerkat (T)",
            "type": "url",
            "url": "https://play.google.com/store/apps/details?id=co.getair.meerkat"
          },
          {
            "name": "Vine (T)",
            "type": "url",
            "url": "https://play.google.com/store/apps/details?id=co.vine.android"
          }],
          "name": "Streaming Video",
          "type": "folder"
        },
        {
          "name": "Truecaller (T)",
          "type": "url",
          "url": "https://play.google.com/store/apps/details?id=com.truecaller"
        }],
        "name": "Apps",
        "type": "folder"
      }],
      "name": "Android",
      "type": "folder"
    }],
    "name": "Mobile Emulation",
    "type": "folder"
  },
  {
    "children": [
    {
      "name": "Global Terrorism Database",
      "type": "url",
      "url": "http://www.start.umd.edu/gtd/"
    }],
    "name": "Terrorism",
    "type": "folder"
  },
  {
    "children": [
    {
      "children": [
      {
        "name": "Reddit Deep Web",
        "type": "url",
        "url": "https://www.reddit.com/r/deepweb"
      },
      {
        "name": "Reddit Onions",
        "type": "url",
        "url": "https://www.reddit.com/r/onions"
      },
      {
        "name": "Reddit Darknet",
        "type": "url",
        "url": "https://www.reddit.com/r/darknet"
      }],
      "name": "General Info",
      "type": "folder"
    },
    {
      "children": [
      {
        "name": "Tor Download (T)",
        "type": "url",
        "url": "https://www.torproject.org/download/download-easy.html.en"
      },
      {
        "name": "I2P Anonymous Network (T)",
        "type": "url",
        "url": "https://geti2p.net/en/"
      }],
      "name": "Clients",
      "type": "folder"
    },
    {
      "children": [
      {
        "name": "OnionScan",
        "type": "url",
        "url": "https://github.com/s-rah/onionscan"
      },
      {
        "name": "TorBot",
        "type": "url",
        "url": "https://github.com/DedSecInside/TorBot"
      },
      {
        "name": "Tor Scan",
        "type": "url",
        "url": "http://www.torscan.io/"
      },
      {
        "name": "Onioff",
        "type": "url",
        "url": "https://github.com/k4m4/onioff"
      },
      {
        "name": "Hunchly Hidden Services Report",
        "type": "url",
        "url": "https://darkweb.hunch.ly/"
      },
      {
        "name": "docker-onion-nmap (T)",
        "type": "url",
        "url": "https://github.com/milesrichardson/docker-onion-nmap"
      },
      {
        "name": "Onion Investigator",
        "type": "url",
        "url": "https://oint.ctrlbox.com/"
      }],
      "name": "Discovery",
      "type": "folder"
    },
    {
      "children": [
      {
        "name": "Onion Cab",
        "type": "url",
        "url": "https://onion.cab/"
      },
      {
        "name": "OnionLink",
        "type": "url",
        "url": "http://www.onion.link/"
      },
      {
        "name": "Candle",
        "type": "url",
        "url": "http://gjobqjj7wyczbqie.onion/"
      },
      {
        "name": "Not Evil",
        "type": "url",
        "url": "http://hss3uro2hsxfogfq.onion/"
      },
      {
        "name": "Tor66",
        "type": "url",
        "url": "http://tor66sezptuu2nta.onion/"
      },
      {
        "name": "dark.fail",
        "type": "url",
        "url": "http://darkfailllnkf4vf.onion/"
      },
      {
        "name": "Ahmia",
        "type": "url",
        "url": "https://ahmia.fi/"
      }],
      "name": "TOR Search",
      "type": "folder"
    },
    {
      "children": [
      {
        "name": "Hidden Wiki",
        "type": "url",
        "url": "http://thehiddenwiki.org/"
      },
      {
        "name": "Core.onion",
        "type": "url",
        "url": "http://eqt5g4fuenphqinx.onion/"
      },
      {
       "name": "OnionTree",
       "type": "url",
       "url": "https://onionltd.github.io/"
      }],
      "name": "TOR Directories",
      "type": "folder"
    },
    {
      "name": "Tor2web",
      "type": "url",
      "url": "https://tor2web.org/"
    },
    {
      "name": "Web O Proxy",
      "type": "url",
      "url": "https://weboproxy.com/"
    },
    {
      "name": "IACA Dark Web Investigation Support",
      "type": "url",
      "url": "https://iaca-darkweb-tools.com/"
    }],
    "name": "Dark Web",
    "type": "folder"
  },
  {
    "children": [
    {
      "children": [
      {
        "name": "Blocktrail",
        "type": "url",
        "url": "https://www.blocktrail.com/BTC"
      },
      {
        "name": "Blockchain.info",
        "type": "url",
        "url": "https://blockchain.info/"
      },
      {
        "name": "Block Explorer",
        "type": "url",
        "url": "https://blockexplorer.com/"
      },
      {
        "name": "Blockr.io",
        "type": "url",
        "url": "http://blockr.io/"
      },
      {
        "name": "BitRef",
        "type": "url",
        "url": "https://bitref.com/"
      },
      {
        "name": "Wallet Explorer",
        "type": "url",
        "url": "https://www.walletexplorer.com/"
      },
      {
        "name": "Graphsense",
        "type": "url",
        "url": "https://graphsense.info/"
      },
      {
        "name": "Blockonomics",
        "type": "url",
        "url": "https://www.blockonomics.co/"
      },
      {
        "name": "Bitcoin Who's Who",
        "type": "url",
        "url": "http://bitcoinwhoswho.com/"
      },
      {
        "name": "Orbit (T)",
        "type": "url",
        "url": "https://github.com/s0md3v/Orbit"
      }],
      "name": "Bitcoin",
      "type": "folder"
    },
    {
      "children": [
      {
        "name": "Ether.Camp",
        "type": "url",
        "url": "https://live.ether.camp/transactions"
      },
      {
        "name": "etherchain.org",
        "type": "url",
        "url": "https://etherchain.org/accounts/"
      },
      {
        "name": "Etherscan",
        "type": "url",
        "url": "https://etherscan.io/"
      }],
      "name": "Ethereum",
      "type": "folder"
    },
    {
      "children": [
      {
        "name": "XMRChain.net",
        "type": "url",
        "url": "https://xmrchain.net/"
      },
      {
        "name": "Monero Blocks",
        "type": "url",
        "url": "http://moneroblocks.info/"
      },
      {
        "name": "Chain Radar",
        "type": "url",
        "url": "https://chainradar.com/xmr/blocks"
      }],
      "name": "Monero",
      "type": "folder"
    }],
    "name": "Digital Currency",
    "type": "folder"
  },
  {
    "children": [
    {
      "name": "Craigslist",
      "type": "url",
      "url": "http://craigslist.org/"
    },
    {
      "name": "Kijiji - Canada Classifieds",
      "type": "url",
      "url": "http://www.kijiji.ca/"
    },
    {
      "name": "Quikr - India Classifieds",
      "type": "url",
      "url": "http://www.quikr.com/"
    },
    {
      "name": "eBay",
      "type": "url",
      "url": "http://www.ebay.com/"
    },
    {
      "name": "OfferUp",
      "type": "url",
      "url": "https://offerup.com/"
    },
    {
      "name": "Goofbid",
      "type": "url",
      "url": "http://www.goofbid.com/"
    },
    {
      "name": "Flippity",
      "type": "url",
      "url": "http://www.flippity.com/"
    },
    {
      "name": "SearchAllJunk",
      "type": "url",
      "url": "http://www.searchalljunk.com/"
    },
    {
      "name": "TotalCraigSearch",
      "type": "url",
      "url": "http://www.totalcraigsearch.com/"
    },
    {
      "name": "Search Tempest",
      "type": "url",
      "url": "http://www.searchtempest.com/"
    },
    {
      "name": "Oodle",
      "type": "url",
      "url": "http://www.oodle.com/"
    },
    {
      "name": "Claz.org",
      "type": "url",
      "url": "http://claz.org/"
    }],
    "name": "Classifieds",
    "type": "folder"
  },
  {
    "children": [
    {
      "children": [

      ],
      "name": "Base64",
      "type": "folder"
    },
    {
      "children": [
      {
        "name": "ClearImage Barcode Reader",
        "type": "url",
        "url": "http://online-barcode-reader.inliteresearch.com/"
      }],
      "name": "Barcodes / QR",
      "type": "folder"
    },
    {
      "children": [
      {
        "name": "JS Beautifier",
        "type": "url",
        "url": "http://jsbeautifier.org/"
      },
      {
        "name": "JS NICE",
        "type": "url",
        "url": "http://jsnice.org/"
      },
      {
        "name": "Firebug (T)",
        "type": "url",
        "url": "https://getfirebug.com/downloads/"
      },
      {
        "name": "SpiderMonkey (T)",
        "type": "url",
        "url": "https://developer.mozilla.org/en-US/docs/Mozilla/Projects/SpiderMonkey"
      },
      {
        "name": "Kahu Revelo (T)",
        "type": "url",
        "url": "http://www.kahusecurity.com/tools/"
      },
      {
        "name": "JavaScript Deobfuscator (T)",
        "type": "url",
        "url": "https://addons.mozilla.org/en-US/firefox/addon/javascript-deobfuscator/"
      }],
      "name": "Javascript",
      "type": "folder"
    },
    {
      "children": [
      {
        "name": "DDecode - PHP Decoder",
        "type": "url",
        "url": "http://ddecode.com/phpdecoder/"
      }],
      "name": "PHP",
      "type": "folder"
    },
    {
      "children": [
      {
        "children": [
        {
          "name": "XORSearch & XORStrings (T)",
          "type": "url",
          "url": "http://blog.didierstevens.com/programs/xorsearch/"
        },
        {
          "name": "xortool (T)",
          "type": "url",
          "url": "https://github.com/hellman/xortool"
        },
        {
          "name": "unxor (T)",
          "type": "url",
          "url": "https://github.com/tomchop/unxor"
        }],
        "name": "Unix",
        "type": "folder"
      },
      {
        "children": [
        {
          "name": "Kahu Converter Utilities (T)",
          "type": "url",
          "url": "http://www.kahusecurity.com/tools/"
        }],
        "name": "Windows",
        "type": "folder"
      },
      {
        "children": [
        {
          "name": "iheartxor.py (T)",
          "type": "url",
          "url": "http://hooked-on-mnemonics.blogspot.com/p/iheartxor.html"
        },
        {
          "name": "XORBruteForcer.py (T)",
          "type": "url",
          "url": "http://eternal-todo.com/var/scripts/xorbruteforcer"
        },
        {
          "name": "NoMoreXOR.py (T)",
          "type": "url",
          "url": "https://github.com/hiddenillusion/NoMoreXOR"
        },
        {
          "name": "Balbuzard (T)",
          "type": "url",
          "url": "https://bitbucket.org/decalage/balbuzard"
        }],
        "name": "Python",
        "type": "folder"
      }],
      "name": "XOR",
      "type": "folder"
    },
    {
      "name": "CyberChef",
      "type": "url",
      "url": "https://gchq.github.io/CyberChef/"
    },
    {
      "name": "Functions Online",
      "type": "url",
      "url": "https://www.functions-online.com/"
    }],
    "name": "Encoding / Decoding",
    "type": "folder"
  },
  {
    "children": [
    {
      "children": [
      {
        "name": "DataSploit (T)",
        "type": "url",
        "url": "https://github.com/datasploit/datasploit/"
      },
      {
        "name": "SpiderFoot (T)",
        "type": "url",
        "url": "http://www.spiderfoot.net/"
      },
      {
        "name": "ThreatPipes (T)",
        "type": "url",
        "url": "https://www.threatpipes.com"
      },
      {
        "name": "Omnibus (T)",
        "type": "url",
        "url": "https://github.com/InQuest/omnibus"
      },
      {
        "name": "Photon (T)",
        "type": "url",
        "url": "https://github.com/s0md3v/Photon"
      },
      {
        "name": "ReconDog (T)",
        "type": "url",
        "url": "https://github.com/s0md3v/ReconDog"
      },
      {
        "name": "IFTTT",
        "type": "url",
        "url": "https://ifttt.com/"
      },
      {
        "name": "Stringify",
        "type": "url",
        "url": "https://www.stringify.com/"
      },
      {
        "name": "Intrigue.io (T)",
        "type": "url",
        "url": "https://intrigue.io/"
      },
      {
        "name": "OSRFramework (T)",
        "type": "url",
        "url": "https://github.com/i3visio/osrframework"
      },
      {
        "name": "Inquisitor (T)",
        "type": "url",
        "url": "https://github.com/penafieljlm/inquisitor"
      },
      {
        "name": "AutoOSINT (T)",
        "type": "url",
        "url": "https://github.com/bharshbarger/AutOSINT"
      },
      {
        "name": "IntRec-Pack (T)",
        "type": "url",
        "url": "https://github.com/NullArray/IntRec-Pack"
      },
      {
        "name": "OSINT-SPY (T)",
        "type": "url",
        "url": "https://github.com/SharadKumar97/OSINT-SPY"
      },
      {
        "name": "Microsoft Flow",
        "type": "url",
        "url": "https://flow.microsoft.com/en-us/"
      },
      {
        "name": "PhoneInfoga (T)",
        "type": "url",
        "url": "https://github.com/sundowndev/PhoneInfoga"
      }],
      "name": "OSINT Automation",
      "type": "folder"
    },
    {
      "children": [
      {
        "name": "Low Hanging Fruit (T)",
        "type": "url",
        "url": "https://github.com/blindfuzzy/LHF"
      }],
      "name": "Pentesting Recon",
      "type": "folder"
    },
    {
      "children": [
      {
        "name": "VMware Workstation Player (T)",
        "type": "url",
        "url": "http://www.vmware.com/products/player/playerpro-evaluation.html"
      },
      {
        "name": "VirtualBox (T)",
        "type": "url",
        "url": "https://www.virtualbox.org/"
      },
      {
        "name": "Buscador OS (T)",
        "type": "url",
        "url": "https://inteltechniques.com/buscador/index.html"
      },
      {
        "name": "Kali Linux OS (T)",
        "type": "url",
        "url": "https://www.kali.org/"
      },
      {
        "name": "ParrotSec OS (T)",
        "type": "url",
        "url": "https://www.parrotsec.org/"
      },
      {
        "name": "Microsoft Edge Development OS VMs (T)",
        "type": "url",
        "url": "https://developer.microsoft.com/en-us/microsoft-edge/tools/vms/"
      },
      {
        "name": "Subgraph OS (T)",
        "type": "url",
        "url": "https://subgraph.com/index.en.html"
      },
      {
        "name": "Tails Live OS (T)",
        "type": "url",
        "url": "https://tails.boum.org/"
      },
      {
        "name": "Whonix (T)",
        "type": "url",
        "url": "https://www.whonix.org/wiki/Main_Page"
      }],
      "name": "Virtual Machines",
      "type": "folder"
     },
     {
      "children": [
      {
        "name": "OWASP D4N155 (T)",
        "type": "url",
        "url": "https://github.com/OWASP/D4N155"
      }],
      "name": "Wordlist",
      "type": "folder"
    },
    {
      "name": "Paterva / Maltego (T)",
      "type": "url",
      "url": "https://www.maltego.com/"
    },
    {
      "name": "Epic Privacy Browser (T)",
      "type": "url",
      "url": "https://www.epicbrowser.com/"
    },
    {
      "name": "Overview",
      "type": "url",
      "url": "https://www.overviewdocs.com/"
    }],
    "name": "Tools",
    "type": "folder"
  },
  {
    "children": [
    {
      "children": [
      {
        "name": "Decalage Malware Search",
        "type": "url",
        "url": "http://decalage.info/en/mwsearch"
      },
      {
        "name": "VirusShare.com",
        "type": "url",
        "url": "https://virusshare.com/"
      },
      {
        "name": "#totalhash",
        "type": "url",
        "url": "https://totalhash.cymru.com/"
      },
      {
        "name": "VX Vault",
        "type": "url",
        "url": "http://vxvault.net/ViriList.php"
      },
      {
        "name": "ID Ransomware",
        "type": "url",
        "url": "https://id-ransomware.malwarehunterteam.com/"
      },
      {
        "name": "National Software Reference Library",
        "type": "url",
        "url": "http://nsrl.hashsets.com/national_software_reference_library1_search.php"
      }],
      "name": "Search",
      "type": "folder"
    },
    {
      "children": [
      {
        "children": [
        {
          "name": "XecScan",
          "type": "url",
          "url": "http://scan.xecure-lab.com/"
        },
        {
          "name": "JoeSandbox Document Analyzer",
          "type": "url",
          "url": "http://www.document-analyzer.net/"
        }],
        "name": "Office Files",
        "type": "folder"
      },
      {
        "children": [
        {
          "name": "Wepawet",
          "type": "url",
          "url": "https://wepawet.iseclab.org/"
        },
        {
          "name": "ViCheck",
          "type": "url",
          "url": "https://www.vicheck.ca/"
        }],
        "name": "PDFs",
        "type": "folder"
      },
      {
        "children": [
        {
          "name": "Akana Android Malware",
          "type": "url",
          "url": "http://akana.mobiseclab.org/"
        },
        {
          "name": "Joe APK Analyzer",
          "type": "url",
          "url": "https://www.apk-analyzer.net/"
        }],
        "name": "Android",
        "type": "folder"
      },
      {
        "name": "VirusTotal",
        "type": "url",
        "url": "https://www.virustotal.com/"
      },
      {
        "name": "Malwr",
        "type": "url",
        "url": "https://malwr.com/"
      },
      {
        "name": "Hybrid Analysis",
        "type": "url",
        "url": "https://www.hybrid-analysis.com/"
      },
      {
        "name": "MalwareViz",
        "type": "url",
        "url": "https://www.malwareviz.com/"
      },
      {
        "name": "Ether",
        "type": "url",
        "url": "http://ether.gtisc.gatech.edu/web_unpack"
      },
      {
        "name": "Eureka",
        "type": "url",
        "url": "http://eureka.cyber-ta.org/"
      },
      {
        "name": "Blueliv Sandbox",
        "type": "url",
        "url": "https://community.blueliv.com/#!/sandbox"
      },
      {
        "name": "Valkyrie File Analysis",
        "type": "url",
        "url": "https://consumer.valkyrie.comodo.com/"
      },
      {
        "name": "Deepviz Sandbox",
        "type": "url",
        "url": "https://sandbox.deepviz.com/"
      },
      {
        "name": "detux Linux Sandbox",
        "type": "url",
        "url": "https://detux.org/"
      },
      {
        "name": "Joe File Analyzer",
        "type": "url",
        "url": "https://www.file-analyzer.net/"
      },
      {
        "name": "Pikker.ee Cuckoo Sandbox",
        "type": "url",
        "url": "http://sandbox.pikker.ee/"
      },
      {
        "name": "ThreatExpert Sandbox",
        "type": "url",
        "url": "http://www.threatexpert.com/submit.aspx"
      },
      {
        "name": "Koodous",
        "type": "url",
        "url": "https://koodous.com"
      },
      {
        "name": "Anlyz.io",
        "type": "url",
        "url": "https://sandbox.anlyz.io"
      },
      {
        "name": "Any Run",
        "type": "url",
        "url": "https://app.any.run/"
      }],
      "name": "Hosted Automated Analysis",
      "type": "folder"
    },
    {
      "children": [
      {
        "name": "Office Mal Scanner (T)",
        "type": "url",
        "url": "http://www.reconstructer.org/"
      },
      {
        "name": "OffVis (T)",
        "type": "url",
        "url": "http://go.microsoft.com/fwlink/?LinkID=158791"
      }],
      "name": "Office Files",
      "type": "folder"
    },
    {
      "children": [
      {
        "name": "PDF Tools (T)",
        "type": "url",
        "url": "http://blog.didierstevens.com/programs/pdf-tools/"
      },
      {
        "name": "Origami Framework (T)",
        "type": "url",
        "url": "https://code.google.com/archive/p/origami-pdf/"
      }],
      "name": "PDFs",
      "type": "folder"
    },
    {
      "children": [
      {
        "name": "Malware-Traffic-Analysis.net",
        "type": "url",
        "url": "http://www.malware-traffic-analysis.net/index.html"
      }],
      "name": "PCAPs",
      "type": "folder"
    },
    {
      "name": "Ghidra (T)",
      "type": "url",
      "url": "https://github.com/NationalSecurityAgency/ghidra"
    },
    {
      "name": "Malware Analysis Tools",
      "type": "url",
      "url": "http://malwareanalysis.tools/"
    }],
    "name": "Malicious File Analysis",
    "type": "folder"
  },
  {
    "children": [
    {
      "children": [
      {
        "name": "Default Passwords DB",
        "type": "url",
        "url": "https://cirt.net/passwords"
      },
      {
        "name": "Default passwords list",
        "type": "url",
        "url": "https://default-password.info/"
      },
      {
        "name": "Default Password Lookup Utility",
        "type": "url",
        "url": "http://www.fortypoundhead.com/tools_dpw.asp"
      },
      {
        "name": "Phenoelit Default Password List",
        "type": "url",
        "url": "http://phenoelit.org/dpl/dpl.html"
      },
      {
        "name": "Default Router Passwords",
        "type": "url",
        "url": "http://routerpasswords.com/"
      },
      {
        "name": "Open Sez Me Default Passwords",
        "type": "url",
        "url": "http://open-sez.me/"
      },
      {
        "name": "Hashes.org",
        "type": "url",
        "url": "https://hashes.org/"
      }],
      "name": "Default Passwords",
      "type": "folder"
    },
    {
      "name": "MITRE ATT&CK",
      "type": "url",
      "url": "https://attack.mitre.org/"
    },
    {
      "name": "Exploit DB",
      "type": "url",
      "url": "https://www.exploit-db.com/"
    },
    {
      "name": "Packet Storm",
      "type": "url",
      "url": "https://packetstormsecurity.com/"
    },
    {
      "name": "SecurityFocus",
      "type": "url",
      "url": "http://www.securityfocus.com/bid"
    },
    {
      "name": "NVD - NIST",
      "type": "url",
      "url": "https://nvd.nist.gov/"
    },
    {
      "name": "OSV Vulnerability Library",
      "type": "url",
      "url": "https://osv.dev/list"
    },
    {
      "name": "Mend Vulnerability Database",
      "type": "url",
      "url": "https://www.mend.io/vulnerability-database/"
    },    
    {
      "name": "CVE Details",
      "type": "url",
      "url": "http://www.cvedetails.com/"
    },
    {
      "name": "CVE - MITRE",
      "type": "url",
      "url": "http://cve.mitre.org/"
    },
    {
      "name": "OWASP",
      "type": "url",
      "url": "https://www.owasp.org/index.php/Main_Page"
    },
    {
      "name": "0day.today",
      "type": "url",
      "url": "http://0day.today/"
    },
    {
      "name": "Secunia",
      "type": "url",
      "url": "https://secuniaresearch.flexerasoftware.com/community/research/"
    },
    {
      "name": "Canadian Centre for Cyber Security",
      "type": "url",
      "url": "https://cyber.gc.ca/"
    }],
    "name": "Exploits & Advisories",
    "type": "folder"
  },
  {
    "children": [
    {
      "children": [
      {
        "name": "https://openphish.com/feed.txt",
        "type": "url",
        "url": "https://openphish.com/feed.txt"
      },
      {
        "name": "PhishTank",
        "type": "url",
        "url": "https://www.phishtank.com/"
      },
      {
        "name": "PhishStats",
        "type": "url",
        "url": "https://phishstats.info/"
      }],
      "name": "Phishing",
      "type": "folder"
    },
    {
      "children": [
      {
        "name": "Jager",
        "type": "url",
        "url": "https://github.com/sroberts/jager"
      },
      {
        "name": "IOC Parser",
        "type": "url",
        "url": "https://github.com/armbues/ioc_parser"
      },
      {
        "name": "Cacador",
        "type": "url",
        "url": "https://github.com/sroberts/cacador"
      },
      {
        "name": "ThreatPinch Lookup",
        "type": "url",
        "url": "https://github.com/cloudtracer/ThreatPinchLookup"
      },
      {
        "name": "Mimir",
        "type": "url",
        "url": "https://github.com/NullArray/Mimir"
      },
      {
        "name": "iocextract (T)",
        "type": "url",
        "url": "https://github.com/InQuest/python-iocextract"
      },
      {
        "name": "ThreatIngestor (T)",
        "type": "url",
        "url": "https://github.com/InQuest/ThreatIngestor"
      }],
      "name": "IOC Tools",
      "type": "folder"
    },
    {
      "children": [
      {
        "name": "Malware Exploit TTP Database",
        "type": "url",
        "url": "https://www.pwnmalw.re/"
      },
      {
        "name": "Mitre TTPs",
        "type": "url",
        "url": "https://attack.mitre.org/wiki/All_Techniques"
      }],
      "name": "TTPs",
      "type": "folder"
    },
    {
      "name": "IBM X-Force Exchange",
      "type": "url",
      "url": "https://exchange.xforce.ibmcloud.com/new"
    },
    {
      "name": "Malware Information Sharing Platform",
      "type": "url",
      "url": "http://www.misp-project.org/"
    },
    {
      "name": "Malware Patrol",
      "type": "url",
      "url": "https://www.malwarepatrol.net/open-source.shtml"
    },
    {
      "name": "Project Honey Pot",
      "type": "url",
      "url": "http://www.projecthoneypot.org/"
    },
    {
      "name": "Cymon Open Threat Intelligence",
      "type": "url",
      "url": "https://cymon.io/"
    },
    {
      "name": "mlsecproject / combine",
      "type": "url",
      "url": "https://github.com/mlsecproject/combine"
    },
    {
      "name": "hostintel - keithjjones Github",
      "type": "url",
      "url": "https://github.com/keithjjones/hostintel"
    },
    {
      "name": "massive-octo-spice - csirtgadgets Github",
      "type": "url",
      "url": "https://github.com/csirtgadgets/massive-octo-spice"
    },
    {
      "name": "Bot Scout",
      "type": "url",
      "url": "http://botscout.com/"
    },
    {
      "name": "Blueliv Threat Exchange (R)",
      "type": "url",
      "url": "https://community.blueliv.com/#!/discover"
    },
    {
      "name": "APTnotes",
      "type": "url",
      "url": "https://github.com/aptnotes/data"
    },
    {
      "name": "HoneyDB",
      "type": "url",
      "url": "https://riskdiscovery.com/honeydb/"
    },
    {
      "name": "Pulsedive",
      "type": "url",
      "url": "https://pulsedive.com"
    },
    {
      "name": "Mr.Looquer IOC Feed - 1st Dual Stack Threat Feed",
      "type": "url",
      "url": "https://iocfeed.mrlooquer.com"
    },
    {
      "name": "REScure Cyber Threat Intelligence Project",
      "type": "url",
      "url": "https://rescure.me/feeds.html"
    }],
    "name": "Threat Intelligence",
    "type": "folder"
  },
  {
    "children": [
    {
      "children": [
      {
        "name": "Fake Name Generator",
        "type": "url",
        "url": "http://www.fakenamegenerator.com/"
      },
      {
        "name": "Fake Identity Generator",
        "type": "url",
        "url": "http://justdelete.me/fake-identity-generator/"
      },
      {
        "name": "Random User Generator",
        "type": "url",
        "url": "https://randomuser.me/"
      },
      {
        "name": "Pexels",
        "type": "url",
        "url": "https://www.pexels.com/"
      },
      {
        "name": "Faker.js",
        "type": "url",
        "url": "https://cdn.rawgit.com/Marak/faker.js/master/examples/browser/index.html"
      }],
      "name": "Persona Creation",
      "type": "folder"
    },
    {
      "children": [
      {
        "children": [
        {
          "name": "Tor Download (T)",
          "type": "url",
          "url": "https://www.torproject.org/download/download-easy.html.en"
        },
        {
          "name": "I2P Anonymous Network (T)",
          "type": "url",
          "url": "https://geti2p.net/en/"
        }],
        "name": "TOR",
        "type": "folder"
      },
      {
        "children": [
        {
          "name": "DeepDotWeb VPN Comparison Chart",
          "type": "url",
          "url": "https://www.deepdotweb.com/vpn-comparison-chart/"
        },
        {
          "name": "VPN Comparisons - That One Privacy Site",
          "type": "url",
          "url": "https://thatoneprivacysite.net/"
        }],
        "name": "Anonymous VPNs",
        "type": "folder"
      },
      {
        "children": [
        {
          "name": "UserAgentString.com",
          "type": "url",
          "url": "http://www.useragentstring.com/pages/useragentstring.php"
        },
        {
          "name": "WhatIsMyBrowser.com",
          "type": "url",
          "url": "https://www.whatismybrowser.com/"
        },
        {
          "name": "User Agent String Decoder",
          "type": "url",
          "url": "http://tools.tracemyip.org/user-agent-string-decoder/"
        }],
        "name": "Spoof User-Agent",
        "type": "folder"
      },
      {
        "children": [
        {
          "name": "IP / DNS Leak Detection",
          "type": "url",
          "url": "https://ipleak.net/"
        },
        {
          "name": "JonDonym",
          "type": "url",
          "url": "http://ip-check.info/?lang=en"
        },
        {
          "name": "DNS leak test",
          "type": "url",
          "url": "https://www.dnsleaktest.com/"
        },
        {
          "name": "DNS Leak Tests",
          "type": "url",
          "url": "http://dnsleak.com/"
        },
        {
          "name": "TorGuard",
          "type": "url",
          "url": "https://torguard.net/vpn-dns-leak-test.php"
        },
        {
          "name": "IPv6 Leak Tests",
          "type": "url",
          "url": "http://ipv6leak.com/"
        },
        {
          "name": "Email Leak Tests",
          "type": "url",
          "url": "http://emailipleak.com/"
        },
        {
          "name": "Perfect Privacy",
          "type": "url",
          "url": "https://www.perfect-privacy.com/check-ip/"
        },
        {
          "name": "WebRTC Leak Test",
          "type": "url",
          "url": "https://www.perfect-privacy.com/webrtc-leaktest/"
        },
        {
          "name": "LetMeCheck.it",
          "type": "url",
          "url": "http://letmecheck.it/"
        },
        {
          "name": "Trace My IP",
          "type": "url",
          "url": "http://www.tracemyip.org/"
        }],
        "name": "VPN Tests",
        "type": "folder"
      },
      {
        "children": [
        {
          "name": "Browser Statistics",
          "type": "url",
          "url": "https://www.w3schools.com/browsers/default.asp"
        },
        {
          "name": "WhatsMyBrowser.org",
          "type": "url",
          "url": "http://www.whatsmybrowser.org/"
        },
        {
          "name": "What browser am I using.co",
          "type": "url",
          "url": "http://www.whatbrowseramiusing.co/"
        },
        {
          "name": "What Browser?",
          "type": "url",
          "url": "https://whatbrowser.org/"
        },
        {
          "name": "BrowserSpy.dk Browser Information",
          "type": "url",
          "url": "http://browserspy.dk/browser.php"
        },
        {
          "name": "Browserscope",
          "type": "url",
          "url": "http://www.browserscope.org/"
        }],
        "name": "Browser Tests",
        "type": "folder"
      },
      {
        "children": [
        {
          "name": "Proxychecker",
          "type": "url",
          "url": "https://proxycheck.haschek.at/"
        },
        {
          "name": "IP2Proxy",
          "type": "url",
          "url": "https://www.ip2proxy.com/"

        }],
        "name": "Proxy Tests",
        "type": "folder"
      },
      {
        "name": "NoScript (T)",
        "type": "url",
        "url": "https://noscript.net/"
      },
      {
        "name": "Firefox-debloat",
        "type": "url",
        "url": "https://github.com/amq/firefox-debloat"
      },
      {
        "name": "Browser Leaks",
        "type": "url",
        "url": "https://browserleaks.com/"
      },
      {
        "name": "Self-Destructing Cookies (T)",
        "type": "url",
        "url": "https://addons.mozilla.org/en-US/firefox/addon/self-destructing-cookies/"
      },
      {
        "name": "BrowserSpy.dk",
        "type": "url",
        "url": "http://browserspy.dk/"
      },
      {
        "name": "LocaBrowser.com",
        "type": "url",
        "url": "http://www.locabrowser.com"
      }],
      "name": "Anonymous Browsing",
      "type": "folder"
    },
    {
      "children": [
      {
        "name": "Just Delete Me",
        "type": "url",
        "url": "http://backgroundchecks.org/justdeleteme/"
      },
      {
        "name": "The Internet Privacy Handbook",
        "type": "url",
        "url": "https://www.safeshepherd.com/handbook"
      },
      {
        "name": "OptOut Credit Prescreen",
        "type": "url",
        "url": "https://www.optoutprescreen.com/?rf=t"
      },
      {
        "name": "Credit Freeze",
        "type": "url",
        "url": "https://inteltechniques.com/blog/2018/09/28/complete-credit-freeze-tutorial-update/"
      },
      {
        "name": "Fake US Identities",
        "type": "url",
        "url": "http://xdd2.org/"
      },
      {
        "name": "Social Media Fingerprint",
        "type": "url",
        "url": "https://robinlinus.github.io/socialmedia-leak/"
      },
      {
        "name": "Privacy Tools",
        "type": "url",
        "url": "https://www.privacytools.io/"
      },
      {
        "name": "Panopticlick",
        "type": "url",
        "url": "https://panopticlick.eff.org/"
      },
      {
        "name": "Intel Techniques - Hiding from the Internet",
        "type": "url",
        "url": "https://inteltechniques.com/data/workbook.pdf"
      },
      {
        "name": "The Many Hats Club - Privacy Resources",
        "type": "url",
        "url": "https://themanyhats.club/centralised-place-for-privacy-resources/"
      }],
      "name": "Privacy / Clean Up",
      "type": "folder"
    },
    {
      "children": [
      {
        "name": "Anonymouth - Document Anonymization (T)",
        "type": "url",
        "url": "https://github.com/psal/anonymouth"
      }],
      "name": "Metadata / Style",
      "type": "folder"
    }],
    "name": "OpSec",
    "type": "folder"
  },
  {
    "children": [
    {
      "children": [
      {
        "name": "Hunchly (T)",
        "type": "url",
        "url": "http://www.hunch.ly/"
      },
      {
        "name": "Fiddler (T)",
        "type": "url",
        "url": "https://www.telerik.com/download/fiddler"
      },
      {
        "name": "Burp Suite (T)",
        "type": "url",
        "url": "https://portswigger.net/burp/download.html"
      },
      {
        "name": "Page2Images (T)",
        "type": "url",
        "url": "http://www.page2images.com/URL-Live-Website-Screenshot-Generator"
      },
      {
        "name": "Archive.is",
        "type": "url",
        "url": "http://archive.is/"
      },
      {
        "name": "Web Page Saver",
        "type": "url",
        "url": "https://www.magnetforensics.com/free-tool-web-page-saver/"
      },
      {
        "name": "Snapper (T)",
        "type": "url",
        "url": "https://github.com/dxa4481/Snapper"
      },
      {
        "name": "Full Page Screen Capture Chrome Extension (T)",
        "type": "url",
        "url": "https://github.com/mrcoles/full-page-screen-capture-chrome-extension"
      }],
      "name": "Web Browsing",
      "type": "folder"
    },
    {
      "children": [
      {
        "name": "FRAPS (T)",
        "type": "url",
        "url": "http://www.fraps.com/"
      },
      {
        "name": "ShareX (T)",
        "type": "url",
        "url": "https://getsharex.com/"
      },
      {
        "name": "Greenshot (T)",
        "type": "url",
        "url": "https://getgreenshot.org/"
      }],
      "name": "Screen Capture",
      "type": "folder"
    },
    {
      "children": [
      {
        "name": "BatchGeo",
        "type": "url",
        "url": "https://batchgeo.com/"
      },
      {
        "name": "Google Street View - Hyperlapse",
        "type": "url",
        "url": "https://github.com/TeehanLax/Hyperlapse.js"
      },
      {
        "name": "Teehan+Lax Labs - Hyperlapse",
        "type": "url",
        "url": "http://labs.teehanlax.com/project/hyperlapse"
      },
      {
        "name": "ZeeMaps",
        "type": "url",
        "url": "https://www.zeemaps.com/"
      }],
      "name": "Map Locations",
      "type": "folder"
    },
    {
      "name": "Timeline JS3",
      "type": "url",
      "url": "http://timeline.knightlab.com/"
    }],
    "name": "Documentation",
    "type": "folder"
  },
  {
    "children": [
    {
      "children": [
      {
        "name": "A Google A Day",
        "type": "url",
        "url": "http://www.agoogleaday.com/"
      },
      {
        "name": "GeoGuesser",
        "type": "url",
        "url": "https://geoguessr.com/"
      },
      {
        "name": "Verif!cation Quiz Bot",
        "type": "url",
        "url": "https://twitter.com/quiztime"
      }],
      "name": "Games",
      "type": "folder"
    },
    {
      "name": "AutomatingOSINT.com",
      "type": "url",
      "url": "http://register.automatingosint.com/"
    },
    {
      "name": "Open Source Intelligence Techniques",
      "type": "url",
      "url": "https://inteltechniques.com/"
    },
    {
      "name": "Plessas",
      "type": "url",
      "url": "https://plessas.net/online-training"
    },
    {
      "name": "SANS SEC487 OSINT Class",
      "type": "url",
      "url": "https://www.sans.org/sec487"
    },
    {
      "name": "NetBootCamp",
      "type": "url",
      "url": "https://netbootcamp.org/trainingprogram/"
    },
    {
      "name": "Smart Questions",
      "type": "url",
      "url": "http://www.catb.org/esr/faqs/smart-questions.html"
    }],
    "name": "Training",
    "type": "folder"
  }],
  "name": "OSINT Framework",
  "type": "folder"
}<|MERGE_RESOLUTION|>--- conflicted
+++ resolved
@@ -360,14 +360,11 @@
         "url": "http://viewdns.info/"
       },
       {
-<<<<<<< HEAD
         "name": "Daily DNS Changes",
         "type": "url",
         "url": "http://www.dailychanges.com/"
       },
       {
-=======
->>>>>>> 28cb7a2c
         "name": "IP2WHOIS",
         "type": "url",
         "url": "https://www.ip2whois.com"
