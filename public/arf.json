{
  "children": [
  {
    "children": [
    {
      "children": [
      {
        "name": "Namechk",
        "type": "url",
        "url": "https://namechk.com/"
      },
      {
        "name": "Namechk (T)",
        "type": "url",
        "url": "https://github.com/HA71/Namechk"
      },
      {
        "name": "KnowEm",
        "type": "url",
        "url": "http://knowem.com/"
      },
      {
        "name": "NameCheckr",
        "type": "url",
        "url": "https://www.namecheckr.com/"
      },
      {
        "name": "UserSearch.org",
        "type": "url",
        "url": "https://usersearch.org/"
      },
      {
        "name": "WhatsMyName (T)",
        "type": "url",
        "url": "https://github.com/WebBreacher/WhatsMyName"
      },
      {
        "name": "Thats Them",
        "type": "url",
        "url": "https://thatsthem.com/"
      },
      {
        "name": "Check Usernames",
        "type": "url",
        "url": "http://checkusernames.com/"
      },
      {
        "name": "NameCheckup",
        "type": "url",
        "url": "https://namecheckup.com/"
      },
      {
        "name": "Instant Username Search",
        "type": "url",
        "url": "https://instantusername.com/"
      }],
      "name": "Username Search Engines",
      "type": "folder"
    },
    {
      "children": [
      {
        "name": "Amazon Usernames (M)",
        "type": "url",
        "url": "https://www.google.com/search?q=site:amazon.com+%3Cusername%3E"
      },
      {
        "name": "Github User (M)",
        "type": "url",
        "url": "https://api.github.com/users/%3Cusername%3E/events/public"
      },
      {
        "name": "Tinder Usernames (M)",
        "type": "url",
        "url": "https://www.gotinder.com/@%3Cusername%3E"
      },
      {
        "name": "Keybase",
        "type": "url",
        "url": "https://keybase.io/"
      },
      {
        "name": "MIT PGP Key Server",
        "type": "url",
        "url": "http://pgp.mit.edu/"
      }],
      "name": "Specific Sites",
      "type": "folder"
    }],
    "name": "Username",
    "type": "folder"
  },
  {
    "children": [
    {
      "children": [
      {
        "name": "ThatsThem",
        "type": "url",
        "url": "https://thatsthem.com/reverse-email-lookup"
      },
      {
        "name": "Hunter",
        "type": "url",
        "url": "https://hunter.io/"
      },
      {
        "name": "Email to Address (R)",
        "type": "url",
        "url": "http://www.melissadata.com/lookups/emails.asp"
      },
      {
        "name": "Pipl",
        "type": "url",
        "url": "https://pipl.com/"
      },
      {
        "name": "VoilaNorbert",
        "type": "url",
        "url": "https://www.voilanorbert.com/"
      },
      {
        "name": "Reverse Genie Email",
        "type": "url",
        "url": "http://www.reversegenie.com/email.php"
      },
      {
        "name": "theHarvester (T)",
        "type": "url",
        "url": "https://github.com/laramies/theHarvester"
      },
      {
        "name": "Infoga (T)",
        "type": "url",
        "url": "https://github.com/m4ll0k/infoga"
      },
      {
        "name": "MailDB",
        "type": "url",
        "url": "https://maildb.io/"
      },
      {
        "name": "Skymem",
        "type": "url",
        "url": "http://www.skymem.info/"
      },
      {
        "name": "MailsHunt",
        "type": "url",
        "url": "https://mailshunt.com/"
      }],
      "name": "Email Search",
      "type": "folder"
    },
    {
      "children": [
      {
        "name": "Corporatate Email Formats",
        "type": "url",
        "url": "https://sites.google.com/site/emails4corporations/home"
      },
      {
        "name": "Email Format",
        "type": "url",
        "url": "https://www.email-format.com/"
      },
      {
        "name": "Toofr",
        "type": "url",
        "url": "https://www.toofr.com/"
      },
      {
        "name": "Email Permutator",
        "type": "url",
        "url": "http://metricsparrow.com/toolkit/email-permutator/"
      },
      {
        "name": "OneLook Reverse Dictionary and Thesaurus",
        "type": "url",
        "url": "http://www.onelook.com/reverse-dictionary.shtml"
      }],
      "name": "Common Email Formats",
      "type": "folder"
    },
    {
      "children": [
      {
        "name": "MailTester",
        "type": "url",
        "url": "http://mailtester.com/testmail.php"
      },
      {
        "name": "VerifyEmail",
        "type": "url",
        "url": "http://verify-email.org/"
      },
      {
        "name": "Email Validator",
        "type": "url",
        "url": "http://e-mailvalidator.com/index.php"
      },
      {
        "name": "BytePlant Email Validator",
        "type": "url",
        "url": "http://www.email-validator.net/"
      },
      {
        "name": "Read Notify",
        "type": "url",
        "url": "http://www.readnotify.com/"
      },
      {
        "name": "Email Reputation",
        "type": "url",
        "url": "https://emailrep.io/"
      },
      {
        "name": "MailboxValidator",
        "type": "url",
        "url": "https://www.mailboxvalidator.com/demo"
      }],
      "name": "Email Verification",
      "type": "folder"
    },
    {
      "children": [
      {
        "name": "Have I been pwned?",
        "type": "url",
        "url": "https://haveibeenpwned.com/"
      },
      {
        "name": "DeHashed",
        "type": "url",
        "url": "https://dehashed.com/"
      },
      {
        "name": "Intelligence X",
        "type": "url",
        "url": "https://intelx.io/"
      },
      {
        "name": "Vigilante.pw",
        "type": "url",
        "url": "https://www.vigilante.pw/"
      },
      {
        "name": "Breach or Clear",
        "type": "url",
        "url": "http://breachorclear.jesterscourt.cc/"
      },
      {
        "name": "Ashley Madison Emails",
        "type": "url",
        "url": "https://ashley.cynic.al/"
      }],
      "name": "Breach Data",
      "type": "folder"
    },
    {
      "children": [
      {
        "name": "DNS Blackhole Lists",
        "type": "url",
        "url": "http://www.tcpiputils.com/dns-blackhole-list"
      }],
      "name": "Spam Reputation Lists",
      "type": "folder"
    },
    {
      "children": [
      {
        "name": "MxToolbox",
        "type": "url",
        "url": "http://mxtoolbox.com/"
      }],
      "name": "Mail Blacklists",
      "type": "folder"
    }],
    "name": "Email Address",
    "type": "folder"
  },
  {
    "children": [
    {
      "children": [
      {
        "name": "Domain Dossier",
        "type": "url",
        "url": "http://centralops.net/co/DomainDossier.aspx"
      },
      {
        "name": "domainIQ",
        "type": "url",
        "url": "https://www.domainiq.com/"
      },
      {
        "name": "DomainTools Whois",
        "type": "url",
        "url": "http://whois.domaintools.com/"
      },
      {
        "name": "Domain Big Data",
        "type": "url",
        "url": "http://domainbigdata.com/"
      },
      {
        "name": "Whoisology",
        "type": "url",
        "url": "https://whoisology.com/#advanced"
      },
      {
        "name": "Whois ARIN",
        "type": "url",
        "url": "https://whois.arin.net/ui/advanced.jsp"
      },
      {
        "name": "DNSstuff",
        "type": "url",
        "url": "https://tools.dnsstuff.com/"
      },
      {
        "name": "Robtex (R)",
        "type": "url",
        "url": "https://www.robtex.com/"
      },
      {
        "name": "Domaincrawler.com",
        "type": "url",
        "url": "http://www.domaincrawler.com/"
      },
      {
        "name": "MarkMonitor Whois Search",
        "type": "url",
        "url": "https://domains.markmonitor.com/whois/"
      },
      {
        "name": "easyWhois",
        "type": "url",
        "url": "https://www.easywhois.com/"
      },
      {
        "name": "Website Informer",
        "type": "url",
        "url": "http://website.informer.com/"
      },
      {
        "name": "Who.is",
        "type": "url",
        "url": "https://who.is/"
      },
      {
        "name": "Whois AMPed",
        "type": "url",
        "url": "https://whoisamped.com/"
      },
      {
        "name": "ViewDNS.info",
        "type": "url",
        "url": "http://viewdns.info/"
      },
      {
        "name": "Daily DNS Changes",
        "type": "url",
        "url": "http://www.dailychanges.com/"
      },
      {
        "name": "IP2WHOIS",
        "type": "url",
        "url": "https://www.ip2whois.com"
      }],
      "name": "Whois Records",
      "type": "folder"
    },
    {
      "children": [
      {
        "name": "Aquatone (T)",
        "type": "url",
        "url": "https://github.com/michenriksen/aquatone"
      },
      {
        "name": "FindSubDomains",
        "type": "url",
        "url": "https://findsubdomains.com/"
      },
      {
        "name": "Google Subdomains (D)",
        "type": "url",
        "url": "https://www.google.com/?gws_rd=ssl#q=site:%3Cdomain.com%3E"
      },
      {
        "name": "Recon-ng (T)",
        "type": "url",
        "url": "https://github.com/lanmaster53/recon-ng"
      },
      {
        "name": "XRay",
        "type": "url",
        "url": "https://github.com/evilsocket/xray"
      },
      {
        "name": "DNS Recon (T)",
        "type": "url",
        "url": "https://github.com/darkoperator/dnsrecon"
      },
      {
        "name": "Gobuster (T)",
        "type": "url",
        "url": "https://github.com/OJ/gobuster"
      },
      {
        "name": "Fierce Domain Scanner (T)",
        "type": "url",
        "url": "https://github.com/davidpepper/fierce-domain-scanner"
      },
      {
        "name": "Bluto (T)",
        "type": "url",
        "url": "https://github.com/darryllane/Bluto"
      },
      {
        "name": "theHarvester (T)",
        "type": "url",
        "url": "https://github.com/laramies/theHarvester"
      },
      {
        "name": "Pentest-tools.com Subdomains",
        "type": "url",
        "url": "https://pentest-tools.com/information-gathering/find-subdomains-of-domain"
      },
      {
        "name": "SecLists DNS Subdomains (T)",
        "type": "url",
        "url": "https://github.com/danielmiessler/SecLists/tree/master/Discovery/DNS"
      },
      {
        "name": "dnspop (T)",
        "type": "url",
        "url": "https://github.com/bitquark/dnspop"
      },
      {
        "name": "gdns (T)",
        "type": "url",
        "url": "https://github.com/hrbrmstr/gdns"
      },
      {
        "name": "assetnote (T)",
        "type": "url",
        "url": "https://github.com/infosec-au/assetnote"
      },
      {
        "name": "Network Intelligence",
        "type": "url",
        "url": "http://netintel.net/"
      },
      {
        "name": "Sublist3r",
        "type": "url",
        "url": "https://github.com/aboul3la/Sublist3r"
      },
      {
        "name": "AltDNS (T)",
        "type": "url",
        "url": "https://github.com/infosec-au/altdns"
      }],
      "name": "Subdomains",
      "type": "folder"
    },
    {
      "children": [
      {
        "name": "Shodan",
        "type": "url",
        "url": "https://www.shodan.io/"
      },
      {
        "name": "Kraken",
        "type": "url",
        "url": "https://github.com/Sw4mpf0x/Kraken"
      },
      {
        "name": "urlscan.io",
        "type": "url",
        "url": "https://urlscan.io/search/#*"
      },
      {
        "name": "Daily DNS Changes",
        "type": "url",
        "url": "http://www.dailychanges.com/"
      },
      {
        "name": "SameID",
        "type": "url",
        "url": "http://sameid.net/"
      },
      {
        "name": "Redirect Detective",
        "type": "url",
        "url": "http://redirectdetective.com/"
      },
      {
        "name": "Sitediff",
        "type": "url",
        "url": "https://github.com/digininja/sitediff"
      },
      {
        "name": "AnalyzeID",
        "type": "url",
        "url": "http://analyzeid.com/"
      }],
      "name": "Discovery",
      "type": "folder"
    },
    {
      "children": [
      {
        "name": "Google's Certificate Transparency",
        "type": "url",
        "url": "https://www.certificate-transparency.org/known-logs"
      },
      {
        "name": "Spyse",
        "type": "url",
        "url": "https://spyse.com/search/certificate"
      },
      {
        "name": "Censys",
        "type": "url",
        "url": "https://censys.io/"
      },
      {
        "name": "crt.sh - Certificate Search",
        "type": "url",
        "url": "https://crt.sh/?"
      },
      {
        "name": "certgraph (T)",
        "type": "url",
        "url": "https://github.com/lanrat/certgraph"
      }],
      "name": "Certificate Search",
      "type": "folder"
    },
    {
      "children": [
      {
        "name": "Security Trails",
        "type": "url",
        "url": "https://securitytrails.com/"
      },
      {
        "name": "Mnemonic",
        "type": "url",
        "url": "http://passivedns.mnemonic.no/"
      },
      {
        "name": "DNS History",
        "type": "url",
        "url": "http://dnshistory.org/"
      },
      {
        "name": "PTRarchive.com",
        "type": "url",
        "url": "http://ptrarchive.com/"
      },
      {
        "name": "DNS Dumpster",
        "type": "url",
        "url": "https://dnsdumpster.com/"
      },
      {
        "name": "Deteque (R)",
        "type": "url",
        "url": "https://www.deteque.com/"
      }],
      "name": "PassiveDNS",
      "type": "folder"
    },
    {
      "children": [
      {
        "name": "AbuseIPDB (Webpage and API)",
        "type": "url",
        "url": "https://www.abuseipdb.com/"
      },
      {
        "name": "UrlQuery.net",
        "type": "url",
        "url": "http://urlquery.net/"
      },
      {
        "name": "PassiveTotal",
        "type": "url",
        "url": "https://www.passivetotal.org/"
      },
      {
        "name": "URL Void",
        "type": "url",
        "url": "http://www.urlvoid.com/"
      },
      {
        "name": "Threat Crowd",
        "type": "url",
        "url": "https://www.threatcrowd.org/"
      },
      {
        "name": "FortiGuard Reputation Service",
        "type": "url",
        "url": "http://fortiguard.com/iprep"
      },
      {
        "name": "McAfee TrustedSource",
        "type": "url",
        "url": "http://www.trustedsource.org/"
      },
      {
        "name": "Trend Micro Site Safety Center",
        "type": "url",
        "url": "https://global.sitesafety.trendmicro.com/"
      },
      {
        "name": "WatchGuard ReputationAuthority",
        "type": "url",
        "url": "http://www.reputationauthority.org/"
      },
      {
        "name": "Sucuri SiteCheck",
        "type": "url",
        "url": "https://sitecheck.sucuri.net/"
      },
      {
        "name": "ThreatMiner.org",
        "type": "url",
        "url": "https://www.threatminer.org/"
      },
      {
        "name": "BlueCoat WebPulse",
        "type": "url",
        "url": "https://sitereview.bluecoat.com/sitereview.jsp"
      },
      {
        "name": "Zscaler Zulu URL Risk Analyzer",
        "type": "url",
        "url": "http://zulu.zscaler.com/"
      },
      {
        "name": "Joe Sandbox Url Analyzer",
        "type": "url",
        "url": "https://www.url-analyzer.net/"
      },
      {
        "name": "Deepviz Domain Search",
        "type": "url",
        "url": "https://search.deepviz.com/"
      },
      {
        "name": "Cisco SenderBase",
        "type": "url",
        "url": "http://www.senderbase.org/"
      },
      {
        "name": "AVG Threat Labs",
        "type": "url",
        "url": "http://www.avgthreatlabs.com/ww-en/website-safety-reports/"
      },
      {
        "name": "Webroot BrightCloud URL/IP Lookup",
        "type": "url",
        "url": "http://www.brightcloud.com/tools/url-ip-lookup.php"
      },
      {
        "name": "vURL Online",
        "type": "url",
        "url": "https://vurldissect.co.uk/"
      },
      {
        "name": "AlienVault Open Threat Exchange",
        "type": "url",
        "url": "https://otx.alienvault.com/browse/pulses/"
      },
      {
        "name": "Malware Domain List",
        "type": "url",
        "url": "http://www.malwaredomainlist.com/mdl.php"
      },
      {
        "name": "Web Inspector Online Scan",
        "type": "url",
        "url": "http://app.webinspector.com/"
      },
      {
        "name": "Google Safe Browsing API",
        "type": "url",
        "url": "https://developers.google.com/safe-browsing/?csw=1"
      },
      {
        "name": "hpHosts Online",
        "type": "url",
        "url": "http://hosts-file.net/"
      }],
      "name": "Reputation",
      "type": "folder"
    },
    {
      "children": [
      {
        "name": "Ransomware Tracker Abuse.ch",
        "type": "url",
        "url": "http://ransomwaretracker.abuse.ch/downloads/RW_DOMBL.txt"
      },
      {
        "name": "Threatexpert.com Malicious URLs",
        "type": "url",
        "url": "http://www.networksec.org/grabbho/block.txt"
      },
      {
        "name": "Zeus C2 Tracker",
        "type": "url",
        "url": "https://zeustracker.abuse.ch/blocklist.php?download=domainblocklist"
      },
      {
        "name": "Malware Domains Blacklist",
        "type": "url",
        "url": "http://mirror1.malwaredomains.com/files/domains.txt"
      },
      {
        "name": "Blackweb",
        "type": "url",
        "url": "https://github.com/maravento/blackweb"
      },
      {
        "name": "Critical Stack Intel (R)",
        "type": "url",
        "url": "https://intel.criticalstack.com/"
      },
      {
        "name": "DNS Sinkhole",
        "type": "url",
        "url": "http://malc0de.com/bl/"
      },
      {
        "name": "DNS-BH Malware Domain Blocklist",
        "type": "url",
        "url": "http://www.malwaredomains.com/wordpress/?page_id=66"
      },
      {
        "name": "Malware Domain List",
        "type": "url",
        "url": "http://www.malwaredomainlist.com/hostslist/hosts.txt"
      },
      {
        "name": "Malware Patrol (R)",
        "type": "url",
        "url": "http://www.malware.com.br/open-source.shtml"
      },
      {
        "name": "MalwareURL (R)",
        "type": "url",
        "url": "http://www.malwareurl.com/index.php"
      },
      {
        "name": "scumware.org",
        "type": "url",
        "url": "https://www.scumware.org/"
      },
      {
        "name": "ZeuS Tracker",
        "type": "url",
        "url": "https://zeustracker.abuse.ch/blocklist.php"
      },
      {
        "name": "Shadowserver Foundation",
        "type": "url",
        "url": "http://www.shadowserver.org/wiki/pmwiki.php?n=Services/Reports"
      },
      {
        "name": "Email Domain Validation",
        "type": "url",
        "url": "https://www.mailboxvalidator.com/domain"
      }],
      "name": "Domain Blacklists",
      "type": "folder"
    },
    {
      "children": [
      {
        "name": "DNS Twist (T)",
        "type": "url",
        "url": "https://github.com/elceef/dnstwist"
      },
      {
        "name": "URLCrazy (T)",
        "type": "url",
        "url": "http://www.morningstarsecurity.com/research/urlcrazy"
      },
      {
        "name": "dnstwister",
        "type": "url",
        "url": "https://dnstwister.report/"
      },
      {
        "name": "Catphish (T)",
        "type": "url",
        "url": "https://github.com/ring0lab/catphish"
      }],
      "name": "Typosquatting",
      "type": "folder"
    },
    {
      "children": [
      {
        "name": "BuiltWith",
        "type": "url",
        "url": "http://builtwith.com/"
      },
      {
        "name": "SiteSleuth",
        "type": "url",
        "url": "https://www.sitesleuth.io/"
      },
      {
        "name": "Wappalyzer (T)",
        "type": "url",
        "url": "https://wappalyzer.com/"
      },
      {
        "name": "SEMrush",
        "type": "url",
        "url": "https://www.semrush.com/"
      },
      {
        "name": "TopGainers",
        "type": "url",
        "url": "https://topgainers.net/"
      },
      {
        "name": "Moonsearch",
        "type": "url",
        "url": "http://moonsearch.com/"
      },
      {
        "name": "StackShare",
        "type": "url",
        "url": "https://stackshare.io/"
      },
      {
        "name": "Ewhois",
        "type": "url",
        "url": "https://ewhois.com/"
      },
      {
        "name": "Netcraft",
        "type": "url",
        "url": "http://toolbar.netcraft.com/site_report?url=undefined#last_reboot"
      },
      {
        "name": "StatsCrop",
        "type": "url",
        "url": "http://www.statscrop.com/"
      },
      {
        "name": "Open Site Explorer",
        "type": "url",
        "url": "https://moz.com/researchtools/ose/"
      },
      {
        "name": "SpyOnWeb",
        "type": "url",
        "url": "http://www.spyonweb.com/"
      },
      {
        "name": "SecurityHeaders.io",
        "type": "url",
        "url": "https://securityheaders.io/"
      },
      {
        "name": "Keyword Density",
        "type": "url",
        "url": "http://tools.seobook.com/general/keyword-density/"
      },
      {
        "name": "Alexa Site Statistics",
        "type": "url",
        "url": "http://www.alexa.com/siteinfo"
      },
      {
        "name": "Cisco Umbrella Popularity List",
        "type": "url",
        "url": "http://s3-us-west-1.amazonaws.com/umbrella-static/index.html"
      },
      {
        "name": "Alexa Top 500 Global Sites",
        "type": "url",
        "url": "http://www.alexa.com/topsites"
      },
      {
        "name": "W3bin.com",
        "type": "url",
        "url": "https://w3bin.com/"
      },
      {
        "name": "Sitedossier",
        "type": "url",
        "url": "http://www.sitedossier.com/"
      },
      {
        "name": "Visual Site Mapper",
        "type": "url",
        "url": "http://www.visualsitemapper.com/"
      },
      {
        "name": "ClearWebStats.com",
        "type": "url",
        "url": "https://www.clearwebstats.com/"
      },
      {
        "name": "PubDB",
        "type": "url",
        "url": "http://pub-db.com/"
      },
      {
        "name": "WWW Domain Tools",
        "type": "url",
        "url": "https://w3dt.net/"
      },
      {
        "name": "SimilarWeb",
        "type": "url",
        "url": "https://www.similarweb.com/"
      },
      {
        "name": "Website Outlook",
        "type": "url",
        "url": "http://websiteoutlook.com/"
      },
      {
        "name": "Siteliner",
        "type": "url",
        "url": "http://siteliner.com/"
      },
      {
        "name": "WebPagetest",
        "type": "url",
        "url": "https://www.webpagetest.org/"
      },
      {
        "name": "WhatWeb",
        "type": "url",
        "url": "https://github.com/urbanadventurer/WhatWeb"
      }],
      "name": "Analytics",
      "type": "folder"
    },
    {
      "children": [
      {
        "name": "Link Expander",
        "type": "url",
        "url": "http://www.linkexpander.com/"
      },
      {
        "name": "GetLinkInfo",
        "type": "url",
        "url": "http://www.getlinkinfo.com/"
      },
      {
        "name": "CheckShortURL",
        "type": "url",
        "url": "http://checkshorturl.com/"
      },
      {
        "name": "Lengthen Me",
        "type": "url",
        "url": "https://lengthen.me/"
      },
      {
        "name": "URL Expander",
        "type": "url",
        "url": "http://urlex.org/"
      },
      {
        "name": "URL Unshortener",
        "type": "url",
        "url": "http://www.urlunshortener.com/"
      },
      {
        "name": "Where Does This Link Go?",
        "type": "url",
        "url": "http://wheredoesthislinkgo.com/"
      },
      {
        "name": "KnowURL",
        "type": "url",
        "url": "http://www.knowurl.com/"
      }],
      "name": "URL Expanders",
      "type": "folder"
    },
    {
      "children": [
      {
        "name": "VisualPing",
        "type": "url",
        "url": "http://visualping.io/"
      },
      {
        "name": "Change Detection",
        "type": "url",
        "url": "http://www.changedetection.com/"
      },
      {
        "name": "Follow That Page",
        "type": "url",
        "url": "https://www.followthatpage.com/"
      },
      {
        "name": "Urlwatch",
        "type": "url",
        "url": "https://github.com/thp/urlwatch"
      },
      {
        "name": "WatchThatPage",
        "type": "url",
        "url": "http://watchthatpage.com/"
      },
      {
        "name": "ChangeDetect",
        "type": "url",
        "url": "http://www.changedetect.com/"
      }],
      "name": "Change Detection",
      "type": "folder"
    },
    {
      "children": [
      {
        "name": "Google Trends",
        "type": "url",
        "url": "https://www.google.com/trends/"
      },
      {
        "name": "Reddit (M)",
        "type": "url",
        "url": "https://www.reddit.com/domain/%3CURLhere%3E"
      }],
      "name": "Social Analysis",
      "type": "folder"
    },
    {
      "children": [
      {
        "name": "DNSSEC Analyzer",
        "type": "url",
        "url": "http://dnssec-debugger.verisignlabs.com/"
      },
      {
        "name": "DNSViz",
        "type": "url",
        "url": "http://dnsviz.net/"
      }],
      "name": "DNSSEC",
      "type": "folder"
    },
    {
      "children": [
      {
        "name": "Public Buckets",
        "type": "url",
        "url": "https://buckets.grayhatwarfare.com/"
      },
      {
        "name": "CloudScraper (T)",
        "type": "url",
        "url": "https://github.com/jordanpotti/cloudscraper"
      }],
      "name": "Cloud Resources",
      "type": "folder"
    },
    {
      "children": [
      {
        "children": [
        {
          "name": "Sn1per (T)",
          "type": "url",
          "url": "https://github.com/1N3/Sn1per"
        }],
        "name": "Scanners",
        "type": "folder"
      },
      {
        "children": [
        {
          "name": "XSSposed.org",
          "type": "url",
          "url": "https://www.xssposed.org/"
        },
        {
          "name": "Zone-H.org",
          "type": "url",
          "url": "http://zone-h.org/archive"
        }],
        "name": "Disclosure Sites",
        "type": "folder"
      },
      {
        "name": "RobotsDisallowed",
        "type": "url",
        "url": "https://github.com/danielmiessler/RobotsDisallowed"
      }],
      "name": "Vulnerabilities",
      "type": "folder"
    },
    {
      "children": [
      {
        "name": "Burp Suite (T)",
        "type": "url",
        "url": "https://portswigger.net/burp/"
      },
      {
        "name": "BlackWidow (T)",
        "type": "url",
        "url": "http://softbytelabs.com/en/BlackWidow/"
      },
      {
        "name": "IntelliTamper (T)",
        "type": "url",
        "url": "http://www.softpedia.com/get/Internet/Other-Internet-Related/IntelliTamper.shtml"
      },
      {
        "name": "International Domain Name Conversion Tool",
        "type": "url",
        "url": "http://mct.verisign-grs.com/"
      },
      {
        "name": "EyeWitness (T)",
        "type": "url",
        "url": "https://github.com/ChrisTruncer/EyeWitness"
      },
      {
        "name": "Belati (T)",
        "type": "url",
        "url": "https://github.com/aancw/Belati"
      },
      {
        "name": "Hunting-New-Registered-Domains (T)",
        "type": "url",
        "url": "https://github.com/gfek/Hunting-New-Registered-Domains"
      }],
      "name": "Tools",
      "type": "folder"
    }],
    "name": "Domain Name",
    "type": "folder"
  },
  {
    "children": [
    {
      "children": [
      {
        "name": "MaxMind Demo",
        "type": "url",
        "url": "https://www.maxmind.com/en/home"
      },
      {
        "name": "IPv4/IPv6 lists by country code",
        "type": "url",
        "url": "http://ipverse.net/"
      },
      {
        "name": "IP2Location.com",
        "type": "url",
        "url": "https://www.ip2location.com/demo"
      },
      {
        "name": "IP Fingerprints",
        "type": "url",
        "url": "http://www.ipfingerprints.com/"
      },
      {
        "name": "DB-IP",
        "type": "url",
        "url": "https://db-ip.com/"
      },
      {
        "name": "IP Location Finder",
        "type": "url",
        "url": "https://www.iplocation.net/"
      },
      {
        "name": "Info Sniper",
        "type": "url",
        "url": "http://www.infosniper.net/"
      },
      {
        "name": "utrace",
        "type": "url",
        "url": "http://en.utrace.de/"
      },
      {
        "name": "InfobyIP.com",
        "type": "url",
        "url": "https://www.infobyip.com/"
      },
      {
        "name": "ipTRACKERonline",
        "type": "url",
        "url": "https://www.iptrackeronline.com/"
      },
      {
        "name": "My IP Address",
        "type": "url",
        "url": "https://www.ipaddress.my/"
      }],
      "name": "Geolocation",
      "type": "folder"
    },
    {
      "children": [
      {
        "name": "Spyse",
        "type": "url",
        "url": "https://spyse.com/search/ip"
      },
      {
        "name": "Shodan",
        "type": "url",
        "url": "https://www.shodan.io/"
      },
      {
<<<<<<< HEAD
=======
        "name": "Portmap",
        "type": "url",
        "url": "https://portmap.com/"
      },
      {
>>>>>>> 4c703c70
        "name": "Scans.io",
        "type": "url",
        "url": "https://scans.io/"
      },
      {
        "name": "ZoomEye",
        "type": "url",
        "url": "https://www.zoomeye.org/"
      },
      {
        "name": "Nmap (T)",
        "type": "url",
        "url": "https://nmap.org/download.html"
      },
      {
        "name": "Internet Census Search",
        "type": "url",
        "url": "http://www.exfiltrated.com/querystart.php"
      },
      {
        "name": "urlscan.io",
        "type": "url",
        "url": "https://urlscan.io/search/#*"
      },
      {
        "name": "Scanless",
        "type": "url",
        "url": "https://github.com/vesche/scanless"
      },
      {
        "name": "Masscan (T)",
        "type": "url",
        "url": "https://github.com/robertdavidgraham/masscan"
      }],
      "name": "Host / Port Discovery",
      "type": "folder"
    },
    {
      "children": [
      {
        "name": "ASlookup.com",
        "type": "url",
        "url": "https://aslookup.com/"
      },
      {
        "name": "Onyphe",
        "type": "url",
        "url": "https://www.onyphe.io/"
      },
      {
        "name": "IPv4 CIDR Report",
        "type": "url",
        "url": "http://www.cidr-report.org/as2.0/"
      },
      {
        "name": "Reverse.report",
        "type": "url",
        "url": "https://reverse.report/"
      },
      {
        "name": "Team Cymru IP to ASN",
        "type": "url",
        "url": "https://asn.cymru.com/"
      },
      {
        "name": "IP to ASN DB",
        "type": "url",
        "url": "https://iptoasn.com/"
      },
      {
        "name": "Hacker Target - Reverse DNS",
        "type": "url",
        "url": "https://hackertarget.com/reverse-dns-lookup/"
      }],
      "name": "IPv4",
      "type": "folder"
    },
    {
      "children": [
      {
        "name": "IPv6 CIDR Report",
        "type": "url",
        "url": "http://www.cidr-report.org/v6/as2.0/"
      }],
      "name": "IPv6",
      "type": "folder"
    },
    {
      "children": [
      {
        "name": "Hurricane Electric BGP Toolkit",
        "type": "url",
        "url": "http://bgp.he.net/"
      },
      {
        "name": "BGP Malicious Content Ranking",
        "type": "url",
        "url": "http://bgpranking.circl.lu/"
      },
      {
        "name": "BGPStream",
        "type": "url",
        "url": "https://bgpstream.com/"
      },
      {
        "name": "PeeringDB",
        "type": "url",
        "url": "https://www.peeringdb.com/advanced_search"
      },
      {
        "name": "BGP Tools",
        "type": "url",
        "url": "http://www.bgp4.as/tools"
      }],
      "name": "BGP",
      "type": "folder"
    },
    {
      "children": [
      {
        "name": "IP Void",
        "type": "url",
        "url": "http://www.ipvoid.com/"
      },
      {
        "name": "ExoneraTor",
        "type": "url",
        "url": "https://exonerator.torproject.org/"
      },
      {
        "name": "LiveIPMap IP Check",
        "type": "url",
        "url": "https://www.liveipmap.com/"
      }],
      "name": "Reputation",
      "type": "folder"
    },
    {
      "children": [
      {
        "name": "Blocklist.de",
        "type": "url",
        "url": "http://www.blocklist.de/en/index.html"
      },
      {
        "name": "DShield API",
        "type": "url",
        "url": "https://isc.sans.edu/api/"
      },
      {
        "name": "FireHOL IP Lists ",
        "type": "url",
        "url": "http://iplists.firehol.org/"
      },
      {
        "name": "Project Honey Pot",
        "type": "url",
        "url": "http://www.projecthoneypot.org/list_of_ips.php"
      }],
      "name": "Blacklists",
      "type": "folder"
    },
    {
      "children": [
      {
        "name": "IP Fingerprints - Reverse IP Lookup",
        "type": "url",
        "url": "http://www.ipfingerprints.com/reverseip.php"
      },
      {
        "name": "Bing IP Search (D)",
        "type": "url",
        "url": "http://www.bing.com/search?q=ip%3A8.8.8.8"
      },
      {
        "name": "TCP/IP Utils - Domain Neighbors",
        "type": "url",
        "url": "http://www.tcpiputils.com/domain-neighbors"
      },
      {
        "name": "MyIPNeighbors",
        "type": "url",
        "url": "http://www.my-ip-neighbors.com/"
      }],
      "name": "Neighbor Domains",
      "type": "folder"
    },
    {
      "children": [
      {
        "name": "CloudFlare Watch",
        "type": "url",
        "url": "http://www.crimeflare.com/"
      },
      {
        "name": "CloudFail (T)",
        "type": "url",
        "url": "https://github.com/m0rtem/CloudFail"
      }],
      "name": "Protected by Cloud Services",
      "type": "folder"
    },
    {
      "children": [
      {
        "name": "WiGLE: Wireless Network Mapping",
        "type": "url",
        "url": "https://wigle.net/"
      },
      {
        "name": "OpenCellid: Database of Cell Towers",
        "type": "url",
        "url": "https://opencellid.org/"
      }],
      "name": "Wireless Network Info",
      "type": "folder"
    },
    {
      "children": [
      {
        "name": "Wireshark",
        "type": "url",
        "url": "https://www.wireshark.org/download.html"
      },
      {
        "name": "NetworkMiner",
        "type": "url",
        "url": "https://www.netresec.com/?page=Networkminer"
      },
      {
        "name": "Packet Total",
        "type": "url",
        "url": "http://www.packettotal.com/"
      },
      {
        "name": "NetworkTotal",
        "type": "url",
        "url": "https://www.networktotal.com/"
      }],
      "name": "Network Analysis Tools",
      "type": "folder"
    },
    {
      "children": [
        {
          "name": "Ki.tc",
          "type": "url",
          "url": "https://ki.tc"
        },
        {
          "name": "Grabify",
          "type": "url",
          "url": "https://grabify.link"
        },
        {
          "name": "IP Logger",
          "type": "url",
          "url": "https://iplogger.com/"
        }

      ],
      "name": "IP Loggers",
      "type": "folder"
    }],
    "name": "IP Address",
    "type": "folder"
  },
  {
    "children": [
    {
      "children": [
      {
        "children": [
        {
          "name": "Google Images",
          "type": "url",
          "url": "https://images.google.com/?gws_rd=ssl"
        },
        {
          "name": "Bing Images",
          "type": "url",
          "url": "http://www.bing.com/images"
        },
        {
          "name": "Yahoo Image Search",
          "type": "url",
          "url": "http://images.yahoo.com/"
        },
        {
          "name": "TinEye Reverse Image Search",
          "type": "url",
          "url": "http://tineye.com/"
        },
        {
          "name": "Yandex Images",
          "type": "url",
          "url": "https://www.yandex.com/images/"
        },
        {
          "name": "Baidu Images",
          "type": "url",
          "url": "http://shitu.baidu.com/"
        },
        {
          "name": "Twitter Image Search (M)",
          "type": "url",
          "url": "https://twitter.com/search?q=%3Csearchterm%3E&src=typd&vertical=default&f=images"
        },
        {
          "name": "Imgur Search",
          "type": "url",
          "url": "https://imgur.com/search"
        },
        {
          "name": "Photobucket",
          "type": "url",
          "url": "http://photobucket.com/"
        },
        {
          "name": "PicSearch",
          "type": "url",
          "url": "http://www.picsearch.com/"
        },
        {
          "name": "Karma Decay",
          "type": "url",
          "url": "http://karmadecay.com/"
        },
        {
          "name": "Image Raider",
          "type": "url",
          "url": "https://www.imageraider.com/"
        },
        {
          "name": "7Photos.net",
          "type": "url",
          "url": "http://7photos.net/"
        },
        {
          "name": "Panoramio",
          "type": "url",
          "url": "http://www.panoramio.com/"
        },
        {
          "name": "Current Location",
          "type": "url",
          "url": "http://current-location.com/"
        },
        {
          "name": "Lakako Photo Search",
          "type": "url",
          "url": "http://www.lakako.com/"
        },
        {
          "name": "CC Search",
          "type": "url",
          "url": "https://ccsearch.creativecommons.org/"
        },
        {
          "name": "CamFind App",
          "type": "url",
          "url": "http://camfindapp.com/"
        },
        {
          "name": "RevEye Reverse Image Search (T)",
          "type": "url",
          "url": "https://chrome.google.com/webstore/detail/reveye-reverse-image-sear/keaaclcjhehbbapnphnmpiklalfhelgf?hl=en"
        },
        {
          "name": "SmugMug Search",
          "type": "url",
          "url": "http://www.smugmug.com/search"
        },
        {
          "name": "ImageNet",
          "type": "url",
          "url": "http://image-net.org/"
        },
        {
          "name": "Places2",
          "type": "url",
          "url": "http://places2.csail.mit.edu/explore.html"
        },
        {
          "name": "Image Identification Project",
          "type": "url",
          "url": "https://www.imageidentify.com/"
        },
        {
          "name": "SauceNAO",
          "type": "url",
          "url": "https://saucenao.com/"
        }],
        "name": "Search",
        "type": "folder"
      },
      {
        "children": [
        {
          "name": "Webstigram",
          "type": "url",
          "url": "http://websta.me/search"
        },
        {
          "name": "Instagram",
          "type": "url",
          "url": "https://www.instagram.com/"
        },
        {
          "name": "Mini Instagram",
          "type": "url",
          "url": "http://mininsta.net/"
        },
        {
          "name": "Imgrab",
          "type": "url",
          "url": "https://imgrab.com/"
        },
        {
          "name": "Tofo.me",
          "type": "url",
          "url": "https://tofo.me/"
        }],
        "name": "Instagram",
        "type": "folder"
      },
      {
        "children": [
        {
          "name": "Flickr",
          "type": "url",
          "url": "https://www.flickr.com/"
        },
        {
          "name": "Flickr Map",
          "type": "url",
          "url": "https://www.flickr.com/map/"
        },
        {
          "name": "My Pics Map",
          "type": "url",
          "url": "http://www.mypicsmap.com/"
        },
        {
          "name": "idGettr",
          "type": "url",
          "url": "http://idgettr.com/"
        },
        {
          "name": "Flickr Hive Mind",
          "type": "url",
          "url": "http://flickrhivemind.net/"
        }],
        "name": "Flickr",
        "type": "folder"
      },
      {
        "children": [
        {
          "name": "ExifTool (T)",
          "type": "url",
          "url": "http://www.sno.phy.queensu.ca/~phil/exiftool/"
        },
        {
          "name": "Jeffrey's Exif Viewer",
          "type": "url",
          "url": "http://exif.regex.info/"
        },
        {
          "name": "ExifViewer",
          "type": "url",
          "url": "http://www.exifviewer.org/"
        },
        {
          "name": "Search by Exif",
          "type": "url",
          "url": "http://www.exif-search.com/"
        },
        {
          "name": "ImgOps",
          "type": "url",
          "url": "http://imgops.com/"
        },
        {
          "name": "Metapicz",
          "type": "url",
          "url": "http://metapicz.com/#landing"
        },
        {
          "name": "JPEGsnoop (T)",
          "type": "url",
          "url": "http://www.impulseadventure.com/photo/jpeg-snoop.html"
        },
        {
          "name": "GeoSetter",
          "type": "url",
          "url": "http://www.geosetter.de/en/"
        },
        {
          "name": "gbimg.org",
          "type": "url",
          "url": "http://gbimg.org/"
        }],
        "name": "Metadata",
        "type": "folder"
      },
      {
        "children": [
        {
          "name": "FotoForensics",
          "type": "url",
          "url": "http://fotoforensics.com/"
        },
        {
          "name": "Ghiro (T)",
          "type": "url",
          "url": "https://github.com/ghirensics/ghiro"
        },
        {
          "name": "Camera Trace",
          "type": "url",
          "url": "http://www.cameratrace.com/trace"
        }],
        "name": "Forensics",
        "type": "folder"
      },
      {
        "children": [
        {
          "name": "Online OCR",
          "type": "url",
          "url": "http://www.free-ocr.com/"
        },
        {
          "name": "i2OCR",
          "type": "url",
          "url": "http://www.i2ocr.com/"
        },
        {
          "name": "New OCR",
          "type": "url",
          "url": "https://www.newocr.com/"
        },
        {
          "name": "Online OCR",
          "type": "url",
          "url": "http://www.onlineocr.net/"
        }],
        "name": "OCR",
        "type": "folder"
      },
      {
        "children": [
        {
          "name": "Creepy (T)",
          "type": "url",
          "url": "http://www.geocreepy.com/"
        }],
        "name": "Tools",
        "type": "folder"
      }],
      "name": "Images",
      "type": "folder"
    },
    {
      "children": [
      {
        "children": [
        {
          "name": "Google Videos",
          "type": "url",
          "url": "https://www.google.com/videohp?gws_rd=ssl"
        },
        {
          "name": "Bing Videos",
          "type": "url",
          "url": "http://www.bing.com/videos"
        },
        {
          "name": "Vimeo Search",
          "type": "url",
          "url": "https://vimeo.com/search?"
        },
        {
          "name": "Internet Archive Videos",
          "type": "url",
          "url": "https://archive.org/details/opensource_movies"
        },
        {
          "name": "Vines (D)",
          "type": "url",
          "url": "https://www.google.com/search?q=site:vine.co+%3Csearchterm%3E"
        },
        {
          "name": "Dogpile Web Search",
          "type": "url",
          "url": "http://www.dogpile.com/"
        },
        {
          "name": "Geo Search Tool",
          "type": "url",
          "url": "http://www.geosearchtool.com/"
        },
        {
          "name": "blinkx Video Search",
          "type": "url",
          "url": "http://www.blinkx.com/"
        },
        {
          "name": "Facebook Live Map",
          "type": "url",
          "url": "https://www.facebook.com/livemap#"
        },
        {
          "name": "LiveLeak",
          "type": "url",
          "url": "https://www.liveleak.com/"
        },
        {
          "name": "Metacafe",
          "type": "url",
          "url": "http://www.metacafe.com/"
        },
        {
          "name": "Metatube",
          "type": "url",
          "url": "http://www.metatube.com/"
        },
        {
          "name": "Yahoo Video Search",
          "type": "url",
          "url": "http://video.search.yahoo.com/"
        }],
        "name": "Search",
        "type": "folder"
      },
      {
        "children": [
        {
          "name": "DetURL",
          "type": "url",
          "url": "http://deturl.com/"
        },
        {
          "name": "Print YouTube StoryBoard Instructions",
          "type": "url",
          "url": "http://www.labnol.org/internet/print-youtube-video/28217/"
        },
        {
          "name": "Print Storyboard from Youtube",
          "type": "url",
          "url": "javascript:(function(){a=ytplayer.config.args.storyboard_spec;if(!a){alert(\"Sorry we cannot process this YouTube video. Could you please try another one\");exit();}b=a.split(\"|\");base=b[0].split(\"$\")[0]+\"2/M\";c=b[3].split(\"%23\");sigh=c[c.length-1];var imgs=\"\";t=ytplayer.config.args.length_seconds;n=Math.ceil(c[2]/(c[3]*c[4]));for(i=0;i<n;i++){imgs+=\"<PICTURE='\"+base+i+\".jpg%3Fsigh=\"+sigh+\"'><br/>\";}var title=ytplayer.config.args.title;msg=\"<body style='background-color:#444;color:#eee;margin:20px%20auto;width:90%;text-align:center'%3E%3Ch2%3ETITLE%3C/h2%3E%3Cdiv%3EIMAGES%3C/div%3E%3Cbr/%3E%3Cem%3E%3Ca%20href='http://labnol.org/?p=28217'%20style='text-decoration:none;color:#fff;font-style:bold'%3EPrinted%20using%20the%20YouTube%20bookmarklet.%3C/a%3E%3C/em%3E%3C/body%3E%22;msg=msg.replace(%22TITLE%22,title).replace(%22IMAGES%22,imgs).replace(/PICTURE/g,%22img%20src%22);var%20labnol=window.open();labnol.document.open();labnol.document.write(msg);labnol.document.close();})();"
        },
        {
          "name": "Frame by Frame for YouTube (T)",
          "type": "url",
          "url": "https://chrome.google.com/webstore/detail/frame-by-frame-for-youtub/elkadbdicdciddfkdpmaolomehalghio?hl=en-GB"
        },
        {
          "name": "YouTube Metadata",
          "type": "url",
          "url": "http://www.amnestyusa.org/citizenevidence/"
        },
        {
          "name": "TubeChop",
          "type": "url",
          "url": "http://www.tubechop.com/"
        },
        {
          "name": "YouTube Data Tools",
          "type": "url",
          "url": "https://tools.digitalmethods.net/netvizz/youtube/"
        },
        {
          "name": "Hooktube",
          "type": "url",
          "url": "https://hooktube.com/"
        },
        {
          "name": "yasiv-youtube",
          "type": "url",
          "url": "https://yasiv.com/youtube"
        }],
        "name": "Analyze / Record",
        "type": "folder"
      }],
      "name": "Videos",
      "type": "folder"
    },
    {
      "children": [
      {
        "name": "SeeAllTheThings",
        "type": "url",
        "url": "https://github.com/baywolf88/seeallthethings"
      },
      {
        "name": "Insecam",
        "type": "url",
        "url": "http://insecam.org/"
      },
      {
        "name": "EarthCam",
        "type": "url",
        "url": "http://www.earthcam.com/"
      }],
      "name": "Webcams",
      "type": "folder"
    },
    {
      "children": [
      {
        "children": [
        {
          "children": [
          {
            "name": "GoogleDocs (D)",
            "type": "url",
            "url": "https://www.google.com/?q=site:docs.google.com+%3Csearchterm%3E"
          },
          {
            "name": "GoogleDrive (D)",
            "type": "url",
            "url": "https://www.google.com/?q=site:drive.google.com+%3Csearchterm%3E"
          },
          {
            "name": "Dropbox (D)",
            "type": "url",
            "url": "https://www.google.com/?q=site:dl.dropbox.com+%3Csearchterm%3E"
          },
          {
            "name": "Amazon AWS (D)",
            "type": "url",
            "url": "https://www.google.com/search?q=site:s3.amazonaws.com+%3Csearchterm%3E"
          },
          {
            "name": "OneDrive (D)",
            "type": "url",
            "url": "https://www.google.com/search?safe=off&q=site:onedrive.live.com+%3Csearchterm%3E"
          },
          {
            "name": "Cryptome (D)",
            "type": "url",
            "url": "https://www.google.com/search?q=site:cryptome.org+%3Csearchterm%3E"
          }],
          "name": "Common GoogleDorks",
          "type": "folder"
        },
        {
          "name": "Scribd",
          "type": "url",
          "url": "https://www.scribd.com/"
        },
        {
          "name": "DocJax",
          "type": "url",
          "url": "http://www.docjax.com/"
        },
        {
          "name": "WikiLeaks Search",
          "type": "url",
          "url": "https://search.wikileaks.org/advanced"
        },
        {
          "name": "RECAP Court Doc Repo",
          "type": "url",
          "url": "http://archive.recapthelaw.org/"
        },
        {
          "name": "filessoo.com",
          "type": "url",
          "url": "http://filessoo.com/"
        },
        {
          "name": "Leaked Cables",
          "type": "url",
          "url": "https://search.wikileaks.org/plusd/"
        }],
        "name": "Search",
        "type": "folder"
      },
      {
        "children": [
        {
          "name": "Pastebin Trends",
          "type": "url",
          "url": "http://pastebin.com/trends"
        },
        {
          "name": "Pastebin Alerts",
          "type": "url",
          "url": "http://andrewmohawk.com/pasteLert/"
        },
        {
          "name": "Just Paste It",
          "type": "url",
          "url": "https://justpaste.it/"
        },
        {
          "name": "Pastebin OSINT Harvester (T)",
          "type": "url",
          "url": "https://github.com/needmorecowbell/sniff-paste"
        }],
        "name": "Paste Sites",
        "type": "folder"
      }],
      "name": "Documents",
      "type": "folder"
    },
    {
      "children": [
      {
        "name": "What The Font",
        "type": "url",
        "url": "https://www.myfonts.com/WhatTheFont/"
      },
      {
        "name": "Font Squirrel",
        "type": "url",
        "url": "https://www.fontsquirrel.com/matcherator"
      },
      {
        "name": "IdentiFont",
        "type": "url",
        "url": "http://www.identifont.com/index.html"
      },
      {
        "name": "Font Spring",
        "type": "url",
        "url": "https://www.fontspring.com/matcherator"
      },
      {
        "name": "What Font Is",
        "type": "url",
        "url": "https://www.whatfontis.com/"
      }],
      "name": "Fonts",
      "type": "folder"
    }],
    "name": "Images / Videos / Docs",
    "type": "folder"
  },
  {
    "children": [
    {
      "children": [
      {
        "children": [
        {
          "name": "Find my Facebook ID",
          "type": "url",
          "url": "http://findmyfbid.com/"
        },
        {
          "name": "FB Email Search",
          "type": "url",
          "url": "https://www.facebook.com/public?query=email@gmail.com&nomc=0"
        },
        {
          "name": "Recover FB Account",
          "type": "url",
          "url": "https://www.facebook.com/login/identify?ctx=recover"
        },
        {
          "name": "Facebook Photos by ID (M)",
          "type": "url",
          "url": "https://www.facebook.com/photo.php?fbid=PHOTO-ID-HERE"
        },
        {
          "name": "FB People Directory",
          "type": "url",
          "url": "https://www.facebook.com/directory/people/"
        },
        {
          "name": "NetBootCamp FB Search Tool",
          "type": "url",
          "url": "http://netbootcamp.org/facebook.html"
        },
        {
          "name": "FB Lookup ID",
          "type": "url",
          "url": "https://lookup-id.com/"
        },
        {
          "name": "FB Identify (Requires Logout)",
          "type": "url",
          "url": "https://www.facebook.com/login/identify"
        },
        {
          "name": "Search is Back!",
          "type": "url",
          "url": "https://searchisback.com/"
        },
        {
          "name": "Socialsearching",
          "type": "url",
          "url": "http://socialsearching.info/#/fb"
        },
        {
          "name": "Facebook Live Map",
          "type": "url",
          "url": "https://www.facebook.com/livemap#"
        }],
        "name": "Search",
        "type": "folder"
      },
      {
        "children": [
        {
          "name": "fb-sleep-stats (T)",
          "type": "url",
          "url": "https://github.com/sqren/fb-sleep-stats"
        },
        {
          "name": "Facebook Scanner",
          "type": "url",
          "url": "http://stalkscan.com/en/"
        }],
        "name": "Analytics",
        "type": "folder"
      }],
      "name": "Facebook",
      "type": "folder"
    },
    {
      "children": [
      {
        "children": [
        {
          "name": "Twitter Advanced Search",
          "type": "url",
          "url": "https://twitter.com/search-advanced"
        },
        {
          "name": "Twitter Location Search",
          "type": "url",
          "url": "https://twitter.com/search?q=geocode%3A36.1143855%2C-115.1727518%2C1km&src=typd"
        },
        {
          "name": "Twitter Date Search",
          "type": "url",
          "url": "https://twitter.com/search?q=SearchTerm%20since:2016-03-01%20until:2016-03-02"
        },
        {
          "name": "Twitter Name Search",
          "type": "url",
          "url": "https://twitter.com/#!/who_to_follow"
        },
        {
          "name": "Twitter User Directory",
          "type": "url",
          "url": "https://twitter.com/i/directory/profiles/"
        },
        {
          "name": "Twitter Search for Live Streaming Video",
          "type": "url",
          "url": "https://twitter.com/search?q=%23periscope%20OR%20%23meerkat"
        },
        {
          "name": "ConWeets",
          "type": "url",
          "url": "http://www.conweets.com/"
        },
        {
          "name": "Twitterfall",
          "type": "url",
          "url": "https://twitterfall.com/"
        },
        {
          "name": "Twellow",
          "type": "url",
          "url": "https://www.twellow.com/splash/"
        },
        {
          "name": "First Tweet",
          "type": "url",
          "url": "http://ctrlq.org/first/"
        },
        {
          "name": "TweetReach",
          "type": "url",
          "url": "https://tweetreach.com/"
        },
        {
          "name": "BackTweets",
          "type": "url",
          "url": "http://backtweets.com/"
        },
        {
          "name": "Moz Profile Search",
          "type": "url",
          "url": "https://moz.com/followerwonk/bio/?q=zero%20day&l=us"
        },
        {
          "name": "HootSuite",
          "type": "url",
          "url": "https://hootsuite.com/feed/SearchTerm?pfilter="
        },
        {
          "name": "TweetDeck",
          "type": "url",
          "url": "https://tweetdeck.twitter.com/"
        },
        {
          "name": "Twopcharts",
          "type": "url",
          "url": "http://twopcharts.com/"
        },
        {
          "name": "Twitter Email Test",
          "type": "url",
          "url": "https://pdevesian.eu/tet"
        },
        {
          "name": "Twoogel Search Engine",
          "type": "url",
          "url": "http://twoogel.com/"
        },
        {
          "name": "Treeverse (T)",
          "type": "url",
          "url": "https://github.com/paulgb/Treeverse"
        }],
        "name": "Search",
        "type": "folder"
      },
      {
        "children": [
        {
          "name": "Twicsy",
          "type": "url",
          "url": "http://twicsy.com/"
        }],
        "name": "Pictures",
        "type": "folder"
      },
      {
        "children": [
        {
          "children": [
          {
            "name": "Tweepsect",
            "type": "url",
            "url": "http://tweepsect.com/"
          },
          {
            "name": "Followerwonk Analyze",
            "type": "url",
            "url": "https://moz.com/followerwonk/analyze"
          },
          {
            "name": "Followerwonk Compare",
            "type": "url",
            "url": "https://moz.com/followerwonk/compare"
          },
          {
            "name": "Twitonomy",
            "type": "url",
            "url": "http://www.twitonomy.com/"
          },
          {
            "name": "Fake Follower Check",
            "type": "url",
            "url": "http://fakers.statuspeople.com/"
          },
          {
            "name": "Klear",
            "type": "url",
            "url": "http://klear.com/"
          },
          {
            "name": "First Tweet",
            "type": "url",
            "url": "https://discover.twitter.com/first-tweet"
          },
          {
            "name": "TweetTunnel",
            "type": "url",
            "url": "http://tweettunnel.info/firstpre.php"
          },
          {
            "name": "Twitalyzer",
            "type": "url",
            "url": "http://twitalyzer.com/5/index.asp"
          },
          {
            "name": "Foller.me Analytics",
            "type": "url",
            "url": "https://foller.me/"
          },
          {
            "name": "MentionMapp",
            "type": "url",
            "url": "http://mentionmapp.com/"
          },
          {
            "name": "SleepingTime",
            "type": "url",
            "url": "http://sleepingtime.org/"
          },
          {
            "name": "Bioischanged (M)",
            "type": "url",
            "url": "http://bioischanged.com/%3Ctwitterusername%3E"
          },
          {
            "name": "X0rz Tweets_analyzer",
            "type": "url",
            "url": "https://github.com/x0rz/tweets_analyzer"
          },
          {
            "name": "Social Bearing",
            "type": "url",
            "url": "https://socialbearing.com/"
          }],
          "name": "Profile",
          "type": "folder"
        },
        {
          "children": [
          {
            "name": "Tagboard",
            "type": "url",
            "url": "https://tagboard.com/"
          },
          {
            "name": "RiteTag",
            "type": "url",
            "url": "https://ritetag.com/"
          },
          {
            "name": "Trendsmap",
            "type": "url",
            "url": "http://trendsmap.com/"
          },
          {
            "name": "TAGSExplorer",
            "type": "url",
            "url": "https://tags.hawksey.info/tagsexplorer/"
          }],
          "name": "Hashtag",
          "type": "folder"
        },
        {
          "name": "Tweet Metadata",
          "type": "url",
          "url": "http://online.wsj.com/public/resources/documents/TweetMetadata.pdf"
        },
        {
          "name": "Birdwatcher (T)",
          "type": "url",
          "url": "https://github.com/michenriksen/birdwatcher"
        },
        {
          "name": "Tinfoleak Web",
          "type": "url",
          "url": "http://tinfoleak.com/"
        },
        {
          "name": "Tinfoleak.py (T)",
          "type": "url",
          "url": "http://www.vicenteaguileradiaz.com/tools/"
        },
        {
          "name": "DMI-TCAT (T)",
          "type": "url",
          "url": "https://github.com/digitalmethodsinitiative/dmi-tcat"
        },
        {
          "name": "Twint (T)",
          "type": "url",
          "url": "https://github.com/twintproject/twint"
        }],
        "name": "Analytics",
        "type": "folder"
      },
      {
        "children": [
        {
          "name": "GeoChirp",
          "type": "url",
          "url": "http://www.geochirp.com/"
        },
        {
          "name": "GeoSocial Footprint",
          "type": "url",
          "url": "http://geosocialfootprint.com/"
        },
        {
          "name": "TweetPaths",
          "type": "url",
          "url": "http://www.tweetpaths.com/maps"
        },
        {
          "name": "TeachingPrivacy",
          "type": "url",
          "url": "http://app.teachingprivacy.com/"
        },
        {
          "name": "Echosec",
          "type": "url",
          "url": "https://app.echosec.net/"
        },
        {
          "name": "MIT Map",
          "type": "url",
          "url": "http://mapd.csail.mit.edu/tweetmap/"
        },
        {
          "name": "Harvard Map",
          "type": "url",
          "url": "http://worldmap.harvard.edu/tweetmap/"
        },
        {
          "name": "One Million Tweet Map",
          "type": "url",
          "url": "http://onemilliontweetmap.com/"
        },
        {
          "name": "Creepy",
          "type": "url",
          "url": "http://www.geocreepy.com/"
        },
        {
          "name": "Tweepsmap",
          "type": "url",
          "url": "http://tweepsmap.com/"
        },
        {
          "name": "GeoTweet",
          "type": "url",
          "url": "http://geotweet.altervista.org/#"
        },
        {
          "name": "MapD Tweetmap",
          "type": "url",
          "url": "https://www.mapd.com/demos/tweetmap/"
        }],
        "name": "Location / Mapping",
        "type": "folder"
      },
      {
        "children": [
        {
          "name": "All My Tweets",
          "type": "url",
          "url": "https://www.allmytweets.net/connect/"
        },
        {
          "name": "Deadbird",
          "type": "url",
          "url": "https://deadbird.site/"
        },
        {
          "name": "Spoonbill",
          "type": "url",
          "url": "https://spoonbill.io"
        },
        {
          "name": "TweetVacuum (T)",
          "type": "url",
          "url": "https://github.com/T3hUb3rK1tten/TweetVacuum"
        }],
        "name": "Archive / Deleted Tweets",
        "type": "folder"
      },
      {
        "name": "Twitter Back From The Dead",
        "type": "url",
        "url": "https://github.com/misterch0c/twitterBFTD"
      }],
      "name": "Twitter",
      "type": "folder"
    },
    {
      "children": [
      {
        "name": "SnoopSnoo",
        "type": "url",
        "url": "http://snoopsnoo.com/"
      },
      {
        "name": "metareddit",
        "type": "url",
        "url": "http://metareddit.com/"
      },
      {
        "name": "Reddit Archive",
        "type": "url",
        "url": "http://www.redditarchive.com/"
      },
      {
        "name": "reddit metrics",
        "type": "url",
        "url": "http://redditmetrics.com/"
      },
      {
        "name": "subreddits",
        "type": "url",
        "url": "http://subreddits.org/"
      },
      {
        "name": "Reddit Comment History",
        "type": "url",
        "url": "https://roadtolarissa.com/javascript/reddit-comment-visualizer/"
      }],
      "name": "Reddit",
      "type": "folder"
    },
    {
      "children": [
      {
        "name": "LinkedInt - LinkedIn Recon Tool",
        "type": "url",
        "url": "https://github.com/vysec/LinkedInt"
      },
      {
        "name": "ScrapedIn",
        "type": "url",
        "url": "https://github.com/dchrastil/ScrapedIn"
      },
      {
        "name": "InSpy",
        "type": "url",
        "url": "https://github.com/leapsecurity/InSpy"
      }],
      "name": "LinkedIn",
      "type": "folder"
    },
    {
      "children": [
      {
        "name": "Myspace",
        "type": "url",
        "url": "https://myspace.com/"
      },
      {
        "name": "Tumblr",
        "type": "url",
        "url": "http://www.tumblr.com/tagged/search"
      },
      {
        "name": "TheHoodUp (NSFW)",
        "type": "url",
        "url": "http://thehoodup.com/board/"
      },
      {
        "name": "BlackPlanet.com - Member Find",
        "type": "url",
        "url": "http://www.blackplanet.com/user_search/index.html"
      },
      {
        "name": "MiGente (Latino)",
        "type": "url",
        "url": "http://www.migente.com/user_search/index.html"
      },
      {
        "name": "Asian Avenue",
        "type": "url",
        "url": "http://www.asianave.com/user_search/index.html"
      },
      {
        "name": "Orkut (Brazil)",
        "type": "url",
        "url": "https://orkut.google.com/"
      },
      {
        "name": "Odnoklassniki",
        "type": "url",
        "url": "http://ok.ru/"
      },
      {
        "name": "raven (T)",
        "type": "url",
        "url": "https://github.com/0x09AL/raven"
      },
      {
        "name": "Delicious",
        "type": "url",
        "url": "https://del.icio.us/"
      }],
      "name": "Other Social Networks",
      "type": "folder"
    },
    {
      "children": [
      {
        "name": "Social Searcher",
        "type": "url",
        "url": "http://www.social-searcher.com/"
      },
      {
        "name": "Google Social Search",
        "type": "url",
        "url": "http://www.social-searcher.com/google-social-search/"
      },
      {
        "name": "Periscope Search",
        "type": "url",
        "url": "http://www.perisearch.net/"
      },
      {
        "name": "Periscope with known Username (M)",
        "type": "url",
        "url": "https://www.periscope.tv/%3Cusername%3E"
      },
      {
        "name": "SocialBlade.com",
        "type": "url",
        "url": "http://socialblade.com/"
      },
      {
        "name": "Talkwalker Social Media Search (R)",
        "type": "url",
        "url": "https://www.talkwalker.com/social-media-analytics-search"
      },
      {
        "name": "BuzzSumo Most Shared",
        "type": "url",
        "url": "https://app.buzzsumo.com/research/most-shared"
      },
      {
        "name": "PinGroupie",
        "type": "url",
        "url": "http://pingroupie.com/"
      },
      {
        "name": "Searchlr",
        "type": "url",
        "url": "http://searchlr.net/"
      },
      {
        "name": "Google CSE for Telegram links",
        "type": "url",
        "url": "https://cse.google.com/cse?cx=006368593537057042503:efxu7xprihg"
      }],
      "name": "Search",
      "type": "folder"
    }],
    "name": "Social Networks",
    "type": "folder"
  },
  {
    "children": [
    {
      "children": [
      {
        "name": "Skype Web Client",
        "type": "url",
        "url": "https://web.skype.com/"
      },
      {
        "name": "MostwantedHF",
        "type": "url",
        "url": "http://mostwantedhf.info/index.php"
      },
      {
        "name": "Skypegrab",
        "type": "url",
        "url": "http://skypegrab.net/oldip.php"
      },
      {
        "name": "Skype Resolver 2019",
        "type": "url",
        "url": "http://www.skypeipresolver.net/"
      }],
      "name": "Skype",
      "type": "folder"
    },
    {
      "children": [
      {
        "name": "Snapchat Leak Checker",
        "type": "url",
        "url": "https://lastpass.com/snapchat/"
      }],
      "name": "Snapchat",
      "type": "folder"
    },
    {
      "children": [
      {
        "name": "Kik Username (M)",
        "type": "url",
        "url": "http://kik.me/%3Cusername%3E"
      }],
      "name": "Kik",
      "type": "folder"
    },
    {
      "children": [
      {
        "name": "YikMap",
        "type": "url",
        "url": "http://yikmap.com/"
      }],
      "name": "Yikyak",
      "type": "folder"
    }],
    "name": "Instant Messaging",
    "type": "folder"
  },
  {
    "children": [
    {
      "children": [
      {
        "name": "Family Tree Now",
        "type": "url",
        "url": "http://www.familytreenow.com/"
      },
      {
        "name": "Pipl",
        "type": "url",
        "url": "https://pipl.com/"
      },
      {
        "name": "Spokeo People Search",
        "type": "url",
        "url": "http://www.spokeo.com/"
      },
      {
        "name": "ThatsThem",
        "type": "url",
        "url": "https://thatsthem.com/name-address-search"
      },
      {
        "name": "ZoomInfo Directory",
        "type": "url",
        "url": "http://www.zoominfo.com/people_directory/professional_profile/A-0-1"
      },
      {
        "name": "Zaba Search",
        "type": "url",
        "url": "http://www.zabasearch.com/"
      },
      {
        "name": "USSearch.com",
        "type": "url",
        "url": "http://www.ussearch.com/"
      },
      {
        "name": "Snoop Station",
        "type": "url",
        "url": "http://snoopstation.com/index.html"
      },
      {
        "name": "Melissa Data - People Finder (R)",
        "type": "url",
        "url": "http://www.melissadata.com/lookups/peoplefinder.asp"
      },
      {
        "name": "Advanced Background Checks",
        "type": "url",
        "url": "https://www.advancedbackgroundchecks.com/"
      },
      {
        "name": "SalesMaple Contact Search",
        "type": "url",
        "url": "https://www.salesmaple.com/contacts/#!/"
      },
      {
        "name": "PeekYou",
        "type": "url",
        "url": "http://www.peekyou.com/"
      },
      {
        "name": "Reverse Genie People",
        "type": "url",
        "url": "http://www.reversegenie.com/people.php"
      },
      {
        "name": "Wink People Search",
        "type": "url",
        "url": "http://itools.com/tool/wink-people-search"
      },
      {
        "name": "Radaris",
        "type": "url",
        "url": "http://radaris.com/"
      },
      {
        "name": "Profile Engine",
        "type": "url",
        "url": "http://profileengine.com/"
      },
      {
        "name": "Intelius",
        "type": "url",
        "url": "http://www.intelius.com/"
      },
      {
        "name": "InfoSpace",
        "type": "url",
        "url": "http://infospace.com/"
      },
      {
        "name": "Waatp",
        "type": "url",
        "url": "http://waatp.com/"
      },
      {
        "name": "Webmii",
        "type": "url",
        "url": "http://webmii.com/"
      },
      {
        "name": "Snitch.name",
        "type": "url",
        "url": "http://snitch.name/"
      },
      {
        "name": "Lullar",
        "type": "url",
        "url": "http://com.lullar.com/"
      },
      {
        "name": "Yasni",
        "type": "url",
        "url": "http://www.yasni.com/"
      },
      {
        "name": "findmypast.com",
        "type": "url",
        "url": "http://search.findmypast.com/search-world-records"
      },
      {
        "name": "HowManyOfMe",
        "type": "url",
        "url": "http://howmanyofme.com/search/"
      },
      {
        "name": "FamilySearch.org",
        "type": "url",
        "url": "https://familysearch.org/search/"
      },
      {
        "name": "Ancestry.com",
        "type": "url",
        "url": "http://search.ancestry.com/"
      },
      {
        "name": "SearchBug",
        "type": "url",
        "url": "http://www.searchbug.com/#pageTop"
      },
      {
        "name": "Nuwber",
        "type": "url",
        "url": "https://nuwber.com/"
      },
      {
        "name": "eVerify",
        "type": "url",
        "url": "http://www.everify.com/"
      },
      {
        "name": "Genealogy.com",
        "type": "url",
        "url": "http://www.genealogy.com/"
      },
      {
        "name": "My Life",
        "type": "url",
        "url": "https://www.mylife.com/"
      },
      {
        "name": "Ark",
        "type": "url",
        "url": "http://ark.com/landing"
      },
      {
        "name": "AnyWho",
        "type": "url",
        "url": "http://www.anywho.com/whitepages"
      },
      {
        "name": "Addresses.com",
        "type": "url",
        "url": "http://www.addresses.com/"
      },
      {
        "name": "Sorted By Name",
        "type": "url",
        "url": "http://sortedbyname.com/"
      },
      {
        "name": "Cubib",
        "type": "url",
        "url": "https://cubib.com/"
      },
      {
        "name": "True People Search",
        "type": "url",
        "url": "https://www.truepeoplesearch.com/"
      },
      {
        "name": "Fast People Search",
        "type": "url",
        "url": "https://www.fastpeoplesearch.com/"
      },
      {
        "name": "Speedy Hunt",
        "type": "url",
        "url": "https://speedyhunt.com/"
      },
      {
        "name": "Been Verified",
        "type": "url",
        "url": "https://www.beenverified.com/"
      }],
      "name": "General People Search",
      "type": "folder"
    },
    {
      "children": [
      {
        "name": "The Knot",
        "type": "url",
        "url": "https://www.theknot.com/registry/couplesearch"
      },
      {
        "name": "Registry Finder",
        "type": "url",
        "url": "https://www.registryfinder.com/"
      },
      {
        "name": "My Registry",
        "type": "url",
        "url": "https://www.myregistry.com/"
      },
      {
        "name": "Amazon Registry Search",
        "type": "url",
        "url": "https://www.amazon.com/gp/registry/search"
      },
      {
        "name": "Bed, Bath, & Beyond Gift Registry",
        "type": "url",
        "url": "https://www.bedbathandbeyond.com/store/giftregistry/registry_search_guest.jsp"
      },
      {
        "name": "The Bump",
        "type": "url",
        "url": "https://registry.thebump.com/babyregistrysearch"
      }],
      "name": "Registries",
      "type": "folder"
    }],
    "name": "People Search Engines",
    "type": "folder"
  },
  {
    "children": [
    {
      "name": "Match.com",
      "type": "url",
      "url": "http://www.match.com/"
    },
    {
      "name": "AYI.com",
      "type": "url",
      "url": "https://www.ayi.com/index.php"
    },
    {
      "name": "Plenty Of Fish.com",
      "type": "url",
      "url": "http://www.pof.com/"
    },
    {
      "name": "eHarmony",
      "type": "url",
      "url": "http://www.eharmony.com/"
    },
    {
      "name": "Farmers Only",
      "type": "url",
      "url": "http://www.farmersonly.com/"
    },
    {
      "name": "Zoosk",
      "type": "url",
      "url": "https://www.zoosk.com/"
    },
    {
      "name": "OkCupid",
      "type": "url",
      "url": "https://www.okcupid.com/"
    },
    {
      "name": "Tinder (R)",
      "type": "url",
      "url": "https://tinder.com/"
    },
    {
      "name": "Wamba.com",
      "type": "url",
      "url": "http://wamba.com/"
    },
    {
      "name": "AdultFriendFinder",
      "type": "url",
      "url": "http://adultfriendfinder.com/"
    },
    {
      "name": "Ashley Madison",
      "type": "url",
      "url": "https://www.ashleymadison.com/"
    },
    {
      "name": "BeautifulPeople.com",
      "type": "url",
      "url": "https://www.beautifulpeople.com/en-US"
    },
    {
      "name": "Badoo",
      "type": "url",
      "url": "https://badoo.us/"
    },
    {
      "name": "Spark.com",
      "type": "url",
      "url": "https://www.spark.com/"
    },
    {
      "name": "Meetup",
      "type": "url",
      "url": "http://www.meetup.com/"
    },
    {
      "name": "BlackPeopleMeet",
      "type": "url",
      "url": "http://www.blackpeoplemeet.com/"
    },
    {
      "name": "Bumble",
      "type": "url",
      "url": "https://bumble.com/"
    },
    {
      "name": "Hinge",
      "type": "url",
      "url": "https://hinge.co/en-gb"
    },
    {
      "children": [
      {
        "name": "TrueDater",
        "type": "url",
        "url": "http://www.truedater.com/"
      },
      {
        "name": "WomanSavers",
        "type": "url",
        "url": "http://www.womansavers.com/search-a-guy.asp"
      }],
      "name": "Reviews of Users",
      "type": "folder"
    }],
    "name": "Dating",
    "type": "folder"
  },
  {
    "children": [
    {
      "children": [
      {
        "name": "Slydial",
        "type": "url",
        "url": "https://www.slydial.com/"
      }],
      "name": "Voicemail",
      "type": "folder"
    },
    {
      "children": [
      {
        "name": "Numbering Plans",
        "type": "url",
        "url": "https://www.numberingplans.com/?page=analysis&sub=phonenr"
      },
      {
        "name": "Numberway",
        "type": "url",
        "url": "https://www.numberway.com/"
      }],
      "name": "International",
      "type": "folder"
    },
    {
      "name": "Pipl API (M)",
      "type": "url",
      "url": "https://api.pipl.com/search/v5/?phone=18887420000&key=sample_key&pretty=true"
    },
    {
      "name": "WhoCalld",
      "type": "url",
      "url": "https://whocalld.com/"
    },
    {
      "name": "411",
      "type": "url",
      "url": "http://www.411.com/reverse_phone"
    },
    {
      "name": "CallerID Test",
      "type": "url",
      "url": "http://www.calleridtest.com/"
    },
    {
      "name": "ThatsThem - Reverse Phone Lookup",
      "type": "url",
      "url": "https://thatsthem.com/reverse-phone-lookup"
    },
    {
      "name": "Twilio Lookup",
      "type": "url",
      "url": "https://www.twilio.com/lookup"
    },
    {
      "name": "Fone Finder",
      "type": "url",
      "url": "http://www.fonefinder.net/"
    },
    {
      "name": "True Caller",
      "type": "url",
      "url": "http://www.truecaller.com/"
    },
    {
      "name": "Reverse Genie",
      "type": "url",
      "url": "http://www.reversegenie.com/phone.php"
    },
    {
      "name": "SpyDialer",
      "type": "url",
      "url": "http://www.spydialer.com/default.aspx"
    },
    {
      "name": "Phone Validator",
      "type": "url",
      "url": "http://www.phonevalidator.com/"
    },
    {
      "name": "Free Carrier Lookup",
      "type": "url",
      "url": "http://freecarrierlookup.com/"
    },
    {
      "name": "Mr. Number (M)",
      "type": "url",
      "url": "http://mrnumber.com/1-888-742-0000"
    },
    {
      "name": "CallerIDService.com (R)",
      "type": "url",
      "url": "http://www.calleridservice.com/"
    },
    {
      "name": "Next Caller (R)",
      "type": "url",
      "url": "https://nextcaller.com/"
    },
    {
      "name": "Data24-7 (R)",
      "type": "url",
      "url": "https://www.data24-7.com/signup.php"
    },
    {
      "name": "HLR Lookup Portal (R)",
      "type": "url",
      "url": "https://www.hlr-lookups.com/"
    },
    {
      "name": "OpenCNAM",
      "type": "url",
      "url": "https://www.opencnam.com/"
    },
    {
      "name": "OpenCNAM API",
      "type": "url",
      "url": "http://api.opencnam.com/v2/phone/+19073372323"
    },
    {
      "name": "USPhoneBook",
      "type": "url",
      "url": "https://www.usphonebook.com"
    },
    {
      "name": "Numspy",
      "type": "python3 Module",
      "url": "https://bhattsameer.github.io/numspy"
    },
    {
      "name": "Numspy-Api",
      "type": "url",
      "url": "https://numspy.pythonanywhere.com/"
    }],
    "name": "Telephone Numbers",
    "type": "folder"
  },
  {
    "children": [
    {
      "children": [
      {
        "name": "Melissa Data - Property Viewer (R)",
        "type": "url",
        "url": "http://www.melissadata.com/lookups/propertyviewer.asp"
      },
      {
        "name": "Zillow",
        "type": "url",
        "url": "http://www.zillow.com/"
      },
      {
        "name": "Emporis",
        "type": "url",
        "url": "https://www.emporis.com/"
      },
      {
        "name": "Homefacts",
        "type": "url",
        "url": "https://www.homefacts.com/"
      },
      {
        "name": "Neighbor Report",
        "type": "url",
        "url": "https://neighbor.report/"
      },
      {
        "name": "Redfin",
        "type": "url",
        "url": "https://www.redfin.com/"
      }],
      "name": "Property Records",
      "type": "folder"
    },
    {
      "children": [
      {
        "name": "Nationwide County Court Records",
        "type": "url",
        "url": "http://www.blackbookonline.info/USA-County-Court-Records.aspx"
      },
      {
        "name": "World Legal Information Institute",
        "type": "url",
        "url": "http://worldlii.org/"
      },
      {
        "name": "Canadian Legal Information Institute",
        "type": "url",
        "url": "http://www.canlii.org/en/"
      },
      {
        "name": "Most Wanted Criminal Pages",
        "type": "url",
        "url": "http://ancestorhunt.com/most-wanted-criminals-and-fugitives.htm"
      },
      {
        "name": "Black Book Online - Criminal Search",
        "type": "url",
        "url": "http://www.blackbookonline.info/criminalsearch.aspx"
      },
      {
        "name": "CrimeReports.com",
        "type": "url",
        "url": "https://www.crimereports.com/"
      },
      {
        "name": "Familywatchdog - Sex Offender Search",
        "type": "url",
        "url": "http://www.familywatchdog.us/"
      },
      {
        "name": "Felon Spy",
        "type": "url",
        "url": "http://www.felonspy.com/search.html"
      },
      {
        "name": "The Inmate Locator",
        "type": "url",
        "url": "http://www.theinmatelocator.com/"
      },
      {
        "name": "Criminal Searches",
        "type": "url",
        "url": "http://www.criminalsearches.com/"
      },
      {
        "name": "National Sex Offender Search",
        "type": "url",
        "url": "https://www.nsopw.gov/en/Search"
      },
      {
        "name": "Mugshots.com",
        "type": "url",
        "url": "http://mugshots.com/"
      },
      {
        "name": "Federal Inmate Locator",
        "type": "url",
        "url": "https://www.bop.gov/inmateloc/"
      }],
      "name": "Court / Criminal Records",
      "type": "folder"
    },
    {
      "children": [
        {
          "name": "NC Salary DB",
          "type": "url",
          "url": "http://www.newsobserver.com/news/databases/state-pay/"
        },
        {
          "name": "Gov Data Canada",
          "type": "url",
          "url": "https://govdataca.com/"
        },
        {
          "name": "CA Salary DB",
          "type": "url",
          "url": "http://www.sacbee.com/site-services/databases/state-pay/article2642161.html"
        }

      ],
      "name": "Government Records",
      "type": "folder"
    },
    {
      "children": [
      {
        "name": "BIN Base",
        "type": "url",
        "url": "http://www.binbase.com/search.html"
      },
      {
        "name": "VAT Research",
        "type": "url",
        "url": "https://vat-search.eu/"
      },
      {
        "name": "NETR Online",
        "type": "url",
        "url": "http://publicrecords.netronline.com/"
      }],
      "name": "Financial / Tax Resources",
      "type": "folder"
    },
    {
      "children": [
      {
        "name": "Sorted by Birth Date",
        "type": "url",
        "url": "http://sortedbybirthdate.com/"
      },
      {
        "name": "Moose Roots Birth Records",
        "type": "url",
        "url": "http://birth-records.mooseroots.com/"
      }],
      "name": "Birth Records",
      "type": "folder"
    },
    {
      "children": [
      {
        "name": "Death Check",
        "type": "url",
        "url": "http://www.melissadata.com/lookups/deathcheck.asp"
      },
      {
        "name": "Find A Grave",
        "type": "url",
        "url": "http://www.findagrave.com/index.html"
      },
      {
        "name": "GraveInfo",
        "type": "url",
        "url": "http://www.graveinfo.com/"
      },
      {
        "name": "Moose Roots Death Records",
        "type": "url",
        "url": "http://death-records.mooseroots.com/"
      }],
      "name": "Death Records",
      "type": "folder"
    },
    {
      "children": [
      {
        "name": "NACo County Explorer",
        "type": "url",
        "url": "http://explorer.naco.org/index.html"
      }],
      "name": "US County Data",
      "type": "folder"
    },
    {
      "children": [
      {
        "name": "Voter Records",
        "type": "url",
        "url": "https://voterrecords.com/"
      },
      {
        "name": "Voter Registration Data",
        "type": "url",
        "url": "http://www.blackbookonline.info/USA-Voter-Records.aspx"
      }],
      "name": "Voter Records",
      "type": "folder"
    },
    {
      "children": [
      {
        "name": "US Patent Office Search",
        "type": "url",
        "url": "http://patft.uspto.gov/netahtml/PTO/index.html"
      },
      {
        "name": "Google Patent Search",
        "type": "url",
        "url": "https://www.google.com/advanced_patent_search"
      }],
      "name": "Patent Records",
      "type": "folder"
    },
    {
      "children": [
      {
        "name": "FollowTheMoney.org",
        "type": "url",
        "url": "http://www.followthemoney.org/"
      },
      {
        "name": "OpenSecrets.org",
        "type": "url",
        "url": "http://www.opensecrets.org/"
      },
      {
        "name": "Political MoneyLine",
        "type": "url",
        "url": "http://www.politicalmoneyline.com/"
      },
      {
        "name": "MelissaData - Campaign Contributions",
        "type": "url",
        "url": "http://www.melissadata.com/lookups/fec.asp"
      },
      {
        "name": "Influence Explorer",
        "type": "url",
        "url": "http://data.influenceexplorer.com/#"
      },
      {
        "name": "US Federal Election Commission",
        "type": "url",
        "url": "http://www.fec.gov/finance/disclosure/norindsea.shtml"
      },
      {
        "name": "Every Politician",
        "type": "url",
        "url": "http://everypolitician.org/"
      }],
      "name": "Political Records",
      "type": "folder"
    },
    {
      "name": "Public Records?",
      "type": "url",
      "url": "http://publicrecords.searchsystems.net/"
    },
    {
      "name": "Enigma",
      "type": "url",
      "url": "http://enigma.io/publicdata/"
    },
    {
      "name": "The World Bank Open Data Catalog",
      "type": "url",
      "url": "http://datacatalog.worldbank.org/"
    },
    {
      "name": "BRB Public Records",
      "type": "url",
      "url": "http://www.brbpub.com/"
    },
    {
      "name": "GOVDATA - Das Datenportal für Deutschland (German)",
      "type": "url",
      "url": "https://www.govdata.de/"
    },
    {
      "name": "Open-Data-Portal München (German)",
      "type": "url",
      "url": "https://www.opengov-muenchen.de/"
    }],
    "name": "Public Records",
    "type": "folder"
  },
  {
    "children": [
    {
      "children": [
      {
        "name": "AnnualReports.com",
        "type": "url",
        "url": "http://www.annualreports.com/"
      },
      {
        "name": "Reportlinker.com",
        "type": "url",
        "url": "http://www.reportlinker.com/"
      },
      {
        "name": "Public Register Online",
        "type": "url",
        "url": "http://www.annualreportservice.com/"
      },
      {
        "name": "Public Register's Annual Report Service",
        "type": "url",
        "url": "http://www.prars.com/search/alpha/A"
      },
      {
        "name": "The Investor - Africa",
        "type": "url",
        "url": "http://theinvestormailinglist.com/recent-reports/"
      },
      {
        "name": "International Registries",
        "type": "url",
        "url": "https://www.gov.uk/government/publications/overseas-registries/overseas-registries"
      }],
      "name": "Annual Reports",
      "type": "folder"
    },
    {
      "children": [
      {
        "name": "Businessweek Search",
        "type": "url",
        "url": "http://investing.businessweek.com/research/common/symbollookup/symbollookup.asp"
      },
      {
        "name": "Corporation Wiki",
        "type": "url",
        "url": "http://www.corporationwiki.com/"
      },
      {
        "name": "Commercial Register - Worldwide",
        "type": "url",
        "url": "http://www.commercial-register.sg.ch/home/worldwide.html"
      },
      {
        "name": "SEC.gov - EDGAR",
        "type": "url",
        "url": "http://www.sec.gov/edgar.shtml"
      },
      {
        "name": "International White Pages",
        "type": "url",
        "url": "http://www.wayp.com/"
      },
      {
        "name": "UK Companies",
        "type": "url",
        "url": "https://www.gov.uk/get-information-about-a-company"
      },
      {
        "name": "Global EDGE Resource Directory",
        "type": "url",
        "url": "http://globaledge.msu.edu/global-resources"
      },
      {
        "name": "Ripoff Report",
        "type": "url",
        "url": "http://www.ripoffreport.com/"
      },
      {
        "name": "Google Finance",
        "type": "url",
        "url": "https://www.google.com/finance"
      }],
      "name": "General Info & News",
      "type": "folder"
    },
    {
      "children": [
      {
        "name": "OpenCorporates",
        "type": "url",
        "url": "https://opencorporates.com/"
      },
      {
        "name": "Corporation Wiki",
        "type": "url",
        "url": "https://www.corporationwiki.com/"
      },
      {
        "name": "Data.com Connect",
        "type": "url",
        "url": "https://connect.data.com/"
      },
      {
        "name": "ZoomInfo.com",
        "type": "url",
        "url": "http://www.zoominfo.com/company-directory/us"
      },
      {
        "name": "Kompass International",
        "type": "url",
        "url": "http://www.kompass.com/selectcountry/"
      },
      {
        "name": "Infobel",
        "type": "url",
        "url": "http://www.infobel.com/en/world/"
      },
      {
        "name": "Mint Portal",
        "type": "url",
        "url": "http://mintbusinessinfo.com/version-2015129/portal.serv?product=mintportal"
      },
      {
        "name": "Manta",
        "type": "url",
        "url": "http://www.manta.com/business"
      },
      {
        "name": "AIHIT",
        "type": "url",
        "url": "https://www.aihitdata.com/"
      },
      {
        "name": "Plonked",
        "type": "url",
        "url": "https://www.plonked.com/"
      },
      {
        "name": "Buzzfile",
        "type": "url",
        "url": "http://www.buzzfile.com/Home/Basic"
      },
      {
        "name": "LittleSis",
        "type": "url",
        "url": "http://littlesis.org/"
      },
      {
        "name": "Companies House",
        "type": "url",
        "url": "https://beta.companieshouse.gov.uk/"
      },
      {
        "name": "Hoovers",
        "type": "url",
        "url": "http://www.hoovers.com/"
      },
      {
        "name": "Corporate Information",
        "type": "url",
        "url": "http://corporateinformation.com/"
      },
      {
        "name": "Company Data Rex (EU)",
        "type": "url",
        "url": "http://cdrex.com/"
      },
      {
        "name": "Europages",
        "type": "url",
        "url": "http://www.europages.co.uk/"
      },
      {
        "name": "Glassdoor Company Reviews",
        "type": "url",
        "url": "https://www.glassdoor.com/Reviews/index.htm"
      },
      {
        "name": "Owler (R)",
        "type": "url",
        "url": "https://www.owler.com/"
      },
      {
        "name": "Vault",
        "type": "url",
        "url": "http://www.vault.com/"
      },
      {
        "name": "D&B Company Search",
        "type": "url",
        "url": "http://www.dnb.com/"
      },
      {
        "name": "Companies In The UK",
        "type": "url",
        "url": "https://www.companiesintheuk.co.uk/"
      },
      {
        "name": "UK Companies list",
        "type": "url",
        "url": "https://www.companieslist.co.uk/"
      },
      {
        "name": "UK Data",
        "type": "url",
        "url": "http://ukdata.com/"
      },
      {
        "name": "Orbis Directory",
        "type": "url",
        "url": "https://orbisdirectory.bvdinfo.com/version-2016121/OrbisDirectory/Companies"
      },
      {
        "name": "Manta Small Business Directory",
        "type": "url",
        "url": "http://manta.com/business"
      },
      {
        "name": "Crunchbase",
        "type": "url",
        "url": "https://www.crunchbase.com/#/home/index"
      }],
      "name": "Company Profiles",
      "type": "folder"
    },
    {
      "children": [
      {
        "name": "RecruitEm",
        "type": "url",
        "url": "http://recruitin.net/"
      },
      {
        "name": "LinkedIn",
        "type": "url",
        "url": "https://www.linkedin.com/"
      },
      {
        "name": "Market Visual",
        "type": "url",
        "url": "http://www.marketvisual.com/"
      },
      {
        "name": "Jobster",
        "type": "url",
        "url": "http://www.jobster.com/"
      },
      {
        "name": "XING",
        "type": "url",
        "url": "https://www.xing.com/"
      },
      {
        "name": "Indeed",
        "type": "url",
        "url": "http://www.indeed.com/"
      },
      {
        "name": "CVGadget",
        "type": "url",
        "url": "http://www.cvgadget.com/"
      },
      {
        "name": "LeadFerret.com",
        "type": "url",
        "url": "https://leadferret.com/search"
      }],
      "name": "Employee Profiles & Resumes",
      "type": "folder"
    },
    {
      "children": [
      {
        "name": "RBA - Business Information Resources",
        "type": "url",
        "url": "http://www.rba.co.uk/sources/"
      },
      {
        "name": "VAT Number Validation",
        "type": "url",
        "url": "http://ec.europa.eu/taxation_customs/vies/?locale=en"
      }],
      "name": "Additional Resources",
      "type": "folder"
    }],
    "name": "Business Records",
    "type": "folder"
  },
  {
    "children": [
    {
      "children": [
      {
        "name": "Vehicle Purchase Records",
        "type": "url",
        "url": "http://vin.place/"
      },
      {
        "name": "VIN Decoderz",
        "type": "url",
        "url": "http://www.vindecoderz.com/"
      },
      {
        "name": "That's Them VIN Search",
        "type": "url",
        "url": "https://thatsthem.com/vin-search"
      },
      {
        "name": "Reverse Genie License Plates",
        "type": "url",
        "url": "http://www.reversegenie.com/plate.php"
      },
      {
        "name": "VinCheck",
        "type": "url",
        "url": "https://www.nicb.org/theft_and_fraud_awareness/vincheck"
      },
      {
        "name": "TRAVIC - Public Transportation Tracking",
        "type": "url",
        "url": "http://tracker.geops.ch/"
      },
      {
        "name": "Vehicle Specifications Lookup",
        "type": "url",
        "url": "https://berla.co/products/ive/vehicle-lookup/"
      },
      {
        "name": "License Plate Search",
        "type": "url",
        "url": "https://www.vehiclehistory.com/licence-plate-search/licence-plate.php"
      }],
      "name": "Vehicle Records",
      "type": "folder"
    },
    {
      "children": [
      {
        "name": "FlightAware - Live Flight Tracker",
        "type": "url",
        "url": "http://flightaware.com/live/"
      },
      {
        "name": "Flightradar24.com",
        "type": "url",
        "url": "https://www.flightradar24.com/"
      },
      {
        "name": "World Aeronautical Database",
        "type": "url",
        "url": "http://worldaerodata.com/"
      },
      {
        "name": "ADS-B Exchange",
        "type": "url",
        "url": "https://www.adsbexchange.com/"
      }],
      "name": "Air Traffic Records",
      "type": "folder"
    },
    {
      "children": [
      {
        "name": "Marine Traffic",
        "type": "url",
        "url": "http://www.marinetraffic.com/"
      },
      {
        "name": "Vessel Tracker",
        "type": "url",
        "url": "http://www.vesseltracker.com/app"
      },
      {
        "name": "Ship AIS",
        "type": "url",
        "url": "http://www.shipais.com/"
      },
      {
        "name": "Shodan Ship Tracker",
        "type": "url",
        "url": "https://shiptracker.shodan.io/"
      },
      {
        "name": "OpenSeaMap - The free nautical chart",
        "type": "url",
        "url": "http://www.openseamap.org"
      },
      {
        "name": "Vessel Finder",
        "type": "url",
        "url": "https://www.vesselfinder.com/"
      }],
      "name": "Marine Records",
      "type": "folder"
    },
    {
      "children": [
      {
        "name": "Deutsche Bahn Open-Data-Portal (German)",
        "type": "url",
        "url": "http://data.deutschebahn.com/"
      },
      {
        "name": "OpenRailwayMap",
        "type": "url",
        "url": "https://www.openrailwaymap.org/"
      }],
      "name": "Railway Records",
      "type": "folder"
    },
    {
      "name": "Satellite Tracking",
      "type": "url",
      "url": "http://www.n2yo.com/"
    },
    {
      "name": "Track-Trace",
      "type": "url",
      "url": "http://www.track-trace.com/"
    }],
    "name": "Transportation",
    "type": "folder"
  },
  {
    "children": [
    {
      "children": [
      {
        "name": "SunCalc",
        "type": "url",
        "url": "http://suncalc.net/"
      }],
      "name": "Geolocation Tools",
      "type": "folder"
    },
    {
      "children": [
      {
        "name": "GPSVisualizer",
        "type": "url",
        "url": "http://www.gpsvisualizer.com/geocode"
      },
      {
        "name": "Military Grid Reference System Coordinates",
        "type": "url",
        "url": "https://dominoc925-pages.appspot.com/mapplets/cs_mgrs.html"
      },
      {
        "name": "Batch Geocoding",
        "type": "url",
        "url": "https://www.doogal.co.uk/BatchGeocoding.php"
      },
      {
        "name": "Batch Reverse Geocoding",
        "type": "url",
        "url": "https://www.doogal.co.uk/BatchReverseGeocoding.php"
      }],
      "name": "Coordinates",
      "type": "folder"
    },
    {
      "children": [
      {
        "name": "BatchGeo",
        "type": "url",
        "url": "https://batchgeo.com/"
      },
      {
        "name": "Hyperlapse (T)",
        "type": "url",
        "url": "https://github.com/TeehanLax/Hyperlapse.js"
      },
      {
        "name": "Teehan+Lax Labs - Hyperlapse",
        "type": "url",
        "url": "http://labs.teehanlax.com/project/hyperlapse"
      },
      {
        "name": "Google Maps Streetview Player",
        "type": "url",
        "url": "http://brianfolts.com/driver/"
      },
      {
        "name": "ScribbleMaps",
        "type": "url",
        "url": "http://scribblemaps.com/"
      }],
      "name": "Map Reporting Tools",
      "type": "folder"
    },
    {
      "children": [
      {
        "name": "OpenSignal",
        "type": "url",
        "url": "https://opensignal.com/"
      },
      {
        "name": "AntennaSearch",
        "type": "url",
        "url": "http://www.antennasearch.com/"
      }],
      "name": "Mobile Coverage",
      "type": "folder"
    },
    {
      "name": "Google Maps",
      "type": "url",
      "url": "https://www.google.com/maps/"
    },
    {
      "name": "Bing Maps",
      "type": "url",
      "url": "http://www.bing.com/maps/"
    },
    {
      "name": "HERE Maps",
      "type": "url",
      "url": "https://maps.here.com/"
    },
    {
      "name": "Dual Maps",
      "type": "url",
      "url": "http://data.mashedworld.com/dualmaps/map.htm"
    },
    {
      "name": "Instant Google Street View",
      "type": "url",
      "url": "http://www.instantstreetview.com/"
    },
    {
      "name": "Wikimapia",
      "type": "url",
      "url": "http://wikimapia.org/#lang=en&lat=40.078071&lon=-100.458984&z=5&m=b"
    },
    {
      "name": "OpenStreetMap",
      "type": "url",
      "url": "http://www.openstreetmap.org/#map=5/40.614/-100.679"
    },
    {
      "name": "Flash Earth",
      "type": "url",
      "url": "http://www.flashearth.com/"
    },
    {
      "name": "Historic Aerials",
      "type": "url",
      "url": "http://www.historicaerials.com/?javascript=&"
    },
    {
      "name": "Google Maps Update Alerts",
      "type": "url",
      "url": "https://followyourworld.appspot.com/"
    },
    {
      "name": "Google Earth Overlays",
      "type": "url",
      "url": "http://www.mgmaps.com/kml/#view"
    },
    {
      "name": "Yandex.Maps",
      "type": "url",
      "url": "https://yandex.com/maps/"
    },
    {
      "name": "Google Earth",
      "type": "url",
      "url": "https://www.google.com/earth/"
    },
    {
      "name": "Baidu Maps",
      "type": "url",
      "url": "http://map.baidu.com/"
    },
    {
      "name": "Corona",
      "type": "url",
      "url": "http://corona.cast.uark.edu/"
    },
    {
      "name": "Daum (Korean)",
      "type": "url",
      "url": "http://map.daum.net/"
    },
    {
      "name": "Naver (Korean)",
      "type": "url",
      "url": "http://map.naver.com/"
    },
    {
      "name": "OpenStreetMap",
      "type": "url",
      "url": "http://www.openstreetmap.org/#map=5/51.500/-0.100"
    },
    {
      "name": "EarthExplorer",
      "type": "url",
      "url": "https://earthexplorer.usgs.gov/"
    },
    {
      "name": "OpenStreetCam",
      "type": "url",
      "url": "http://openstreetcam.org/"
    },
    {
      "name": "Travel by Drone",
      "type": "url",
      "url": "http://travelbydrone.com/"
    },
    {
      "name": "Hivemapper",
      "type": "url",
      "url": "https://hivemapper.com/"
    },
    {
      "name": "LandsatLook Viewer",
      "type": "url",
      "url": "https://landsatlook.usgs.gov/"
    },
    {
      "name": "Sentinel2Look Viewer",
      "type": "url",
      "url": "https://landsatlook.usgs.gov/sentinel2/"
    },
    {
      "name": "NEXRAD Data Inventory Search",
      "type": "url",
      "url": "https://www.ncdc.noaa.gov/nexradinv/"
    },
    {
      "name": "MapQuest",
      "type": "url",
      "url": "https://www.mapquest.com/"
    },
    {
      "name": "OpenRailwayMap",
      "type": "url",
      "url": "http://www.openrailwaymap.org/"
    },
    {
      "name": "OpenInfrastructureMap",
      "type": "url",
      "url": "openinframap.org/"
    }
    {
      "name": "OpenStreetMap Routing Service",
      "type": "url",
      "url": "http://www.yournavigation.org/"
    },
    {
      "name": "Hiking & Biking Map",
      "type": "url",
      "url": "http://hikebikemap.org/"
    },
    {
      "name": "US Nav Guide Zip Code Data",
      "type": "url",
      "url": "http://www.usnaviguide.com/"
    },
    {
      "name": "Wayback Imagery",
      "type": "url",
      "url": "https://livingatlas.arcgis.com/wayback/"
    }],
    "name": "Geolocation Tools / Maps",
    "type": "folder"
  },
  {
    "children": [
    {
      "children": [
      {
        "name": "Google",
        "type": "url",
        "url": "https://www.google.com/?gws_rd=ssl"
      },
      {
        "name": "Bing",
        "type": "url",
        "url": "http://www.bing.com/"
      },
      {
        "name": "DuckDuckGo",
        "type": "url",
        "url": "https://duckduckgo.com/"
      },
      {
        "name": "Yahoo Advanced Web Search",
        "type": "url",
        "url": "https://search.yahoo.com/web/advanced"
      },
      {
        "name": "StartPage",
        "type": "url",
        "url": "https://www.startpage.com/"
      },
      {
        "name": "Yandex",
        "type": "url",
        "url": "https://www.yandex.com/"
      },
      {
        "name": "Baidu",
        "type": "url",
        "url": "http://www.baidu.com/"
      },
      {
        "name": "Google Advanced Search",
        "type": "url",
        "url": "https://www.google.com/advanced_search"
      },
      {
        "name": "iBoogie",
        "type": "url",
        "url": "http://www.iboogie.com/"
      },
      {
        "name": "iZito",
        "type": "url",
        "url": "http://www.izito.com/"
      },
      {
        "name": "Bing vs. Google",
        "type": "url",
        "url": "http://bvsg.org/"
      },
      {
        "name": "Ixquick Search Engine",
        "type": "url",
        "url": "https://www.ixquick.com/"
      },
      {
        "name": "Advangle",
        "type": "url",
        "url": "http://advangle.com/"
      },
      {
        "name": "Instya",
        "type": "url",
        "url": "http://www.instya.com/#/web/"
      },
      {
        "name": "Hulbee",
        "type": "url",
        "url": "https://hulbee.com/"
      }],
      "name": "General Search",
      "type": "folder"
    },
    {
      "children": [
      {
        "name": "iSEEK",
        "type": "url",
        "url": "http://iseek.com/iseek/home.page"
      },
      {
        "name": "Biznar",
        "type": "url",
        "url": "http://biznar.com/biznar/desktop/en/search.html"
      },
      {
        "name": "Carrot2",
        "type": "url",
        "url": "http://search.carrot2.org/stable/search"
      },
      {
        "name": "Yippy",
        "type": "url",
        "url": "http://yippy.com/"
      },
      {
        "name": "eTools.ch",
        "type": "url",
        "url": "https://www.etools.ch/"
      },
      {
        "name": "searx.me",
        "type": "url",
        "url": "https://searx.me/"
      },
      {
        "name": "Addictomatic",
        "type": "url",
        "url": "http://addictomatic.com/"
      },
      {
        "name": "WhosTalkin",
        "type": "url",
        "url": "http://www.whostalkin.com/"
      },
      {
        "name": "DMOZ",
        "type": "url",
        "url": "http://www.dmoz.org/"
      },
      {
        "name": "AnswerThePublic.com",
        "type": "url",
        "url": "http://answerthepublic.com/"
      }],
      "name": "Meta Search",
      "type": "folder"
    },
    {
      "children": [
      {
        "name": "PublicWWW",
        "type": "url",
        "url": "https://publicwww.com/"
      },
      {
        "name": "Searchcode",
        "type": "url",
        "url": "https://searchcode.com/"
      },
      {
        "name": "NerdyData",
        "type": "url",
        "url": "https://nerdydata.com/search"
      },
      {
        "name": "Gitrob (T)",
        "type": "url",
        "url": "https://github.com/michenriksen/gitrob"
      },
      {
        "name": "Github-Dorks (T)",
        "type": "url",
        "url": "https://github.com/techgaun/github-dorks"
      },
      {
        "name": "GitLeaks",
        "type": "url",
        "url": "https://gitleaks.com/"
      }],
      "name": "Code Search",
      "type": "folder"
    },
    {
      "children": [
      {
        "name": "GlobalFile",
        "type": "url",
        "url": "https://globalfilesearch.com/"
      },
      {
        "name": "FTP Google Dork (D)",
        "type": "url",
        "url": "https://www.google.com/search?q=inurl%3Aftp+-inurl%3Ahttp+-inurl%3Ahttps+ftpsearchterm"
      },
      {
        "name": "Napalm FTP",
        "type": "url",
        "url": "http://www.searchftps.net/"
      },
      {
        "name": "FileMare",
        "type": "url",
        "url": "http://filemare.com/en-us"
      }],
      "name": "FTP Search",
      "type": "folder"
    },
    {
      "children": [
      {
        "name": "PubPeer",
        "type": "url",
        "url": "https://pubpeer.com/"
      },
      {
        "name": "Bielefeld Academic Search Engine",
        "type": "url",
        "url": "https://www.base-search.net/Search/Advanced"
      },
      {
        "name": "Google Scholar",
        "type": "url",
        "url": "https://scholar.google.com/"
      },
      {
        "name": "PubMed - National Center for Biotechnology Information",
        "type": "url",
        "url": "http://www.ncbi.nlm.nih.gov/pubmed/"
      },
      {
        "name": "Social Science Research Network",
        "type": "url",
        "url": "http://ssrn.com/en/"
      },
      {
        "name": "Open Library",
        "type": "url",
        "url": "https://openlibrary.org/"
      },
      {
        "name": "World Digital Library",
        "type": "url",
        "url": "https://www.wdl.org/en/"
      },
      {
        "name": "JURN",
        "type": "url",
        "url": "http://jurn.org/#gsc.tab=0"
      },
      {
        "name": "HathiTrust Digital Library",
        "type": "url",
        "url": "https://www.hathitrust.org/"
      },
      {
        "name": "UK National Archives",
        "type": "url",
        "url": "http://discovery.nationalarchives.gov.uk/"
      },
      {
        "name": "OpenGrey EU Papers",
        "type": "url",
        "url": "http://opengrey.eu/"
      },
      {
        "name": "US Gov Publishing Office - FDsys",
        "type": "url",
        "url": "https://www.gpo.gov/fdsys/"
      },
      {
        "name": "OpenDOAR",
        "type": "url",
        "url": "http://www.opendoar.org/search.php"
      },
      {
        "name": "Microsoft Academic",
        "type": "url",
        "url": "https://academic.microsoft.com/"
      },
      {
        "name": "Science Direct",
        "type": "url",
        "url": "http://www.sciencedirect.com/"
      },
      {
        "name": "PQDT Open",
        "type": "url",
        "url": "http://pqdtopen.proquest.com/search.html"
      },
      {
        "name": "Think Tank Search",
        "type": "url",
        "url": "http://guides.library.harvard.edu/hks/think_tank_search"
      },
      {
        "name": "Library Databases",
        "type": "url",
        "url": "http://guides.uflib.ufl.edu/az.php"
      },
      {
        "name": "Copyscape Plagiarism Checker",
        "type": "url",
        "url": "http://copyscape.com/"
      },
      {
        "name": "Lazy Scholar (T)",
        "type": "url",
        "url": "http://www.lazyscholar.org/"
      },
      {
        "name": "Open Access Scholarly Journals",
        "type": "url",
        "url": "http://www.pagepress.org/"
      },
      {
        "name": "The Open Syllabus Project",
        "type": "url",
        "url": "http://explorer.opensyllabusproject.org/"
      },
      {
        "name": "Science Publications",
        "type": "url",
        "url": "http://www.thescipub.com/"
      },
      {
        "name": "arXiv.org",
        "type": "url",
        "url": "https://arxiv.org/"
      }],
      "name": "Academic / Publication Search",
      "type": "folder"
    },
    {
      "children": [
      {
        "name": "Paperboy Online Newspapers",
        "type": "url",
        "url": "http://www.thepaperboy.com/"
      },
      {
        "name": "Google News Search",
        "type": "url",
        "url": "https://news.google.com/news/advanced_news_search?"
      },
      {
        "name": "Flipboard",
        "type": "url",
        "url": "https://flipboard.com/"
      },
      {
        "name": "YouGotTheNews",
        "type": "url",
        "url": "http://www.yougotthenews.com/"
      },
      {
        "name": "NewspaperARCHIVE.com",
        "type": "url",
        "url": "http://newspaperarchive.com/"
      },
      {
        "name": "PressReader.com",
        "type": "url",
        "url": "http://www.pressreader.com/"
      },
      {
        "name": "Newspaper Map",
        "type": "url",
        "url": "http://newspapermap.com/"
      },
      {
        "name": "NewsBrief",
        "type": "url",
        "url": "http://emm.newsbrief.eu/NewsBrief/clusteredition/en/latest.html"
      },
      {
        "name": "AllYouCanRead.com",
        "type": "url",
        "url": "http://www.allyoucanread.com/"
      },
      {
        "name": "World News",
        "type": "url",
        "url": "https://wn.com/#/search"
      },
      {
        "name": "NewsNow.co.uk",
        "type": "url",
        "url": "http://www.newsnow.co.uk/h/"
      },
      {
        "name": "Hubii",
        "type": "url",
        "url": "http://hubii.com/"
      },
      {
        "name": "Inshorts",
        "type": "url",
        "url": "https://www.inshorts.com/en/read"
      },
      {
        "name": "NewsBot",
        "type": "url",
        "url": "https://getnewsbot.com/"
      }],
      "name": "News Search",
      "type": "folder"
    },
    {
      "children": [
      {
        "name": "Yobi3D - 3D Model Search",
        "type": "url",
        "url": "https://www.yobi3d.com/#!/"
      },
      {
        "name": "Colossus International Engine List",
        "type": "url",
        "url": "http://www.searchenginecolossus.com/"
      },
      {
        "name": "SimilarSites",
        "type": "url",
        "url": "http://www.similarsites.com/browse"
      },
      {
        "name": "Economics Search Engine",
        "type": "url",
        "url": "http://ese.rfe.org/"
      },
      {
        "name": "AOL Search Database",
        "type": "url",
        "url": "http://search-id.com/"
      },
      {
        "name": "EntityCube",
        "type": "url",
        "url": "http://entitycube.research.microsoft.com/"
      },
      {
        "name": "FindTheData A Research Engine",
        "type": "url",
        "url": "http://www.findthedata.com/"
      }],
      "name": "Other Search",
      "type": "folder"
    },
    {
      "children": [
      {
        "name": "Million Short",
        "type": "url",
        "url": "https://millionshort.com/"
      },
      {
        "name": "SearchDiggity (T)",
        "type": "url",
        "url": "http://www.bishopfox.com/download/405/"
      },
      {
        "name": "Scanner-inurlbr (T)",
        "type": "url",
        "url": "https://github.com/googleinurl/SCANNER-INURLBR"
      },
      {
        "name": "Google Alerts",
        "type": "url",
        "url": "https://www.google.com/alerts#"
      },
      {
        "name": "Google Custom Search Engine",
        "type": "url",
        "url": "https://cse.google.com/cse/"
      },
      {
        "name": "pagodo - Passive Google Dork (T)",
        "type": "url",
        "url": "https://github.com/opsdisk/pagodo"
      },
      {
        "name": "Talkwalker Alerts",
        "type": "url",
        "url": "http://www.talkwalker.com/alerts"
      },
      {
        "name": "Google Correlate",
        "type": "url",
        "url": "https://www.google.com/trends/correlate/"
      }],
      "name": "Search Tools",
      "type": "folder"
    },
    {
      "children": [
      {
        "name": "Google Hacking Database",
        "type": "url",
        "url": "https://www.exploit-db.com/google-hacking-database/"
      },
      {
        "name": "Google Search Operators Guide",
        "type": "url",
        "url": "http://googleguide.com/advanced_operators_reference.html"
      },
      {
        "name": "Google Guide Cheat Sheet",
        "type": "url",
        "url": "http://googleguide.com/help/calculator.html"
      }],
      "name": "Search Engine Guides",
      "type": "folder"
    },
    {
      "children": [
      {
        "name": "Hoaxy",
        "type": "url",
        "url": "https://hoaxy.iuni.iu.edu/"
      },
      {
        "name": "Africa Check",
        "type": "url",
        "url": "https://africacheck.org/"
      },
      {
        "name": "PolitiFact",
        "type": "url",
        "url": "http://www.politifact.com/"
      },
      {
        "name": "SciCheck",
        "type": "url",
        "url": "http://www.factcheck.org/scicheck/"
      },
      {
        "name": "Duke Reporters' Lab",
        "type": "url",
        "url": "http://reporterslab.org/fact-checking/"
      },
      {
        "name": "Stop Fake Tools",
        "type": "url",
        "url": "http://www.stopfake.org/en/category/tools/"
      },
      {
        "name": "Snopes",
        "type": "url",
        "url": "http://www.snopes.com/"
      },
      {
        "name": "Verification Handbook",
        "type": "url",
        "url": "http://verificationhandbook.com/"
      },
      {
        "name": "Verification Junkie",
        "type": "url",
        "url": "http://verificationjunkie.com/"
      },
      {
        "name": "MediaBugs",
        "type": "url",
        "url": "http://mediabugs.org/"
      }],
      "name": "Fact Checking",
      "type": "folder"
    }],
    "name": "Search Engines",
    "type": "folder"
  },
  {
    "children": [
    {
      "children": [
      {
        "name": "BoardReader",
        "type": "url",
        "url": "http://boardreader.com/"
      },
      {
        "name": "Omgili",
        "type": "url",
        "url": "http://omgili.com/"
      },
      {
        "name": "Craigslist Forums",
        "type": "url",
        "url": "https://forums.craigslist.org/"
      },
      {
        "name": "Delphi Forum Search",
        "type": "url",
        "url": "http://www.delphiforums.com/"
      },
      {
        "name": "Google Groups Search",
        "type": "url",
        "url": "https://groups.google.com/forum/#!overview"
      },
      {
        "name": "Yahoo Groups",
        "type": "url",
        "url": "https://groups.yahoo.com/neo/search?"
      }],
      "name": "Forum Search Engines",
      "type": "folder"
    },
    {
      "children": [
      {
        "name": "IceRocket",
        "type": "url",
        "url": "http://www.icerocket.com/advancedsearch?tab=blog&q=&n=&e=&a=&domain=&query="
      },
      {
        "name": "Live Journal Seek",
        "type": "url",
        "url": "http://ljseek.com/"
      },
      {
        "name": "Topix",
        "type": "url",
        "url": "http://www.topix.com/search/article?q="
      },
      {
        "name": "Twingly Blog Search",
        "type": "url",
        "url": "https://www.twingly.com/search"
      },
      {
        "name": "Blog Search Engine",
        "type": "url",
        "url": "http://www.blogsearchengine.org/"
      },
      {
        "name": "Notey",
        "type": "url",
        "url": "http://www.notey.com/"
      }],
      "name": "Blog Search Engines",
      "type": "folder"
    },
    {
      "children": [
      {
        "name": "Mibbit",
        "type": "url",
        "url": "http://search.mibbit.com/"
      },
      {
        "name": "ircsnapshot (T)",
        "type": "url",
        "url": "https://github.com/bwall/ircsnapshot"
      },
      {
        "name": "netsplit.de",
        "type": "url",
        "url": "http://irc.netsplit.de/channels/search.php"
      },
      {
        "name": "BotBot.me",
        "type": "url",
        "url": "https://botbot.me/"
      }],
      "name": "IRC Search",
      "type": "folder"
    }],
    "name": "Forums / Blogs / IRC",
    "type": "folder"
  },
  {
    "children": [
    {
      "children": [
      {
        "name": "Internet Archive: Wayback Machine",
        "type": "url",
        "url": "https://archive.org/web/"
      },
      {
        "name": "Archive.is",
        "type": "url",
        "url": "https://archive.is/"
      },
      {
        "name": "WebCite",
        "type": "url",
        "url": "http://webcitation.org/query"
      },
      {
        "name": "Cached View",
        "type": "url",
        "url": "http://cachedview.com/"
      },
      {
        "name": "Cached Pages",
        "type": "url",
        "url": "http://www.cachedpages.com/"
      },
      {
        "name": "Textfiles.com",
        "type": "url",
        "url": "http://textfiles.com/"
      },
      {
        "name": "UK Web Archive",
        "type": "url",
        "url": "http://www.webarchive.org.uk/ukwa/"
      },
      {
        "name": "Screenshots.com",
        "type": "url",
        "url": "http://www.screenshots.com/"
      },
      {
        "name": "Wayback Machine - Beta Search",
        "type": "url",
        "url": "https://web-beta.archive.org/#/"
      },
      {
        "name": "Common Crawl",
        "type": "url",
        "url": "http://commoncrawl.org/"
      },
      {
        "name": "Wayback Machine Chrome Extension",
        "type": "url",
        "url": "https://chrome.google.com/webstore/detail/wayback-machine/fpnmgdkabkmnadcjpehmlllkndpkmiak"
      },
      {
        "name": "PDF My URL",
        "type": "url",
        "url": "http://pdfmyurl.com/"
      },
      {
        "name": "Bounce",
        "type": "url",
        "url": "http://www.bounceapp.com/"
      },
      {
        "name": "Browsershots",
        "type": "url",
        "url": "http://browsershots.org/"
      },
      {
        "name": "Waybackpack (T)",
        "type": "url",
        "url": "https://github.com/jsvine/waybackpack"
      }],
      "name": "Web",
      "type": "folder"
    },
    {
      "children": [
      {
        "name": "Databases.Today",
        "type": "url",
        "url": "https://databases.today/"
      },
      {
        "name": "Weleakinfo",
        "type": "url",
        "url": "https://search.weleakinfo.com/"
      },
      {
        "name": "Cryptome",
        "type": "url",
        "url": "http://cryptome.org/"
      },
      {
        "name": "WikiLeaks",
        "type": "url",
        "url": "https://wikileaks.org/"
      }],
      "name": "Data Leaks",
      "type": "folder"
    },
    {
      "children": [
      {
        "name": "Labled Faces in the Wild DB",
        "type": "url",
        "url": "http://vis-www.cs.umass.edu/lfw/"
      },
      {
        "name": "Large-scale Scene Understanding Challenge",
        "type": "url",
        "url": "http://lsun.cs.princeton.edu/2016/"
      },
      {
        "name": "VisualGenome",
        "type": "url",
        "url": "http://visualgenome.org/"
      },
      {
        "name": "UCI Spambase Data Set",
        "type": "url",
        "url": "https://archive.ics.uci.edu/ml/datasets/Spambase"
      },
      {
        "name": "Stanford Large Network Dataset Collection",
        "type": "url",
        "url": "http://snap.stanford.edu/data/#amazon"
      }],
      "name": "Public Datasets",
      "type": "folder"
    },
    {
      "children": [
      {
        "name": "Library of Congress: Digitized Newspapers - 1836-1922",
        "type": "url",
        "url": "http://chroniclingamerica.loc.gov/"
      },
      {
        "name": "Library of Congress: Newspaper Directory - 1690-Present",
        "type": "url",
        "url": "http://chroniclingamerica.loc.gov/search/titles/"
      },
      {
        "name": "TV Closed Caption Search",
        "type": "url",
        "url": "https://archive.org/details/tv"
      }],
      "name": "Other Media",
      "type": "folder"
    }],
    "name": "Archives",
    "type": "folder"
  },
  {
    "children": [
    {
      "children": [
      {
        "name": "DeepL Translator",
        "type": "url",
        "url": "https://www.deepl.com/"
      },
      {
        "name": "Google Translate",
        "type": "url",
        "url": "https://translate.google.com/"
      },
      {
        "name": "Google Input Tools",
        "type": "url",
        "url": "https://www.google.com/inputtools/try/"
      },
      {
        "name": "Bing Translate",
        "type": "url",
        "url": "http://www.bing.com/translator/"
      },
      {
        "name": "Dictionary.com Translator",
        "type": "url",
        "url": "http://translate.reference.com/"
      },
      {
        "name": "Free Translation",
        "type": "url",
        "url": "https://www.freetranslation.com/"
      },
      {
        "name": "Free Online Translation",
        "type": "url",
        "url": "http://www.worldlingo.com/en/products_services/worldlingo_translator.html"
      },
      {
        "name": "Wiktionary",
        "type": "url",
        "url": "https://www.wiktionary.org/"
      },
      {
        "name": "Slangit - The Slang Dictionary",
        "type": "url",
        "url": "https://slangit.com/"
      },
      {
        "name": "Slang Dictionary & Translator",
        "type": "url",
        "url": "http://www.noslang.com/"
      },
      {
        "name": "Urban Dictionary",
        "type": "url",
        "url": "http://www.urbandictionary.com/"
      }],
      "name": "Text",
      "type": "folder"
    },
    {
      "children": [
      {
        "name": "Online OCR",
        "type": "url",
        "url": "http://www.free-ocr.com/"
      },
      {
        "name": "i2OCR",
        "type": "url",
        "url": "http://www.i2ocr.com/"
      },
      {
        "name": "New OCR",
        "type": "url",
        "url": "https://www.newocr.com/"
      },
      {
        "name": "Online OCR",
        "type": "url",
        "url": "http://www.onlineocr.net/"
      }],
      "name": "Pictures",
      "type": "folder"
    },
    {
      "children": [
      {
        "name": "Personality Insights",
        "type": "url",
        "url": "https://personality-insights-livedemo.mybluemix.net/"
      },
      {
        "name": "Tone Analyzer",
        "type": "url",
        "url": "https://tone-analyzer-demo.mybluemix.net/"
      },
      {
        "name": "WhatTheFont",
        "type": "url",
        "url": "https://www.myfonts.com/WhatTheFont/"
      },
      {
        "name": "Apply Magic Sauce",
        "type": "url",
        "url": "https://applymagicsauce.com/demo.html"
      }],
      "name": "Analysis",
      "type": "folder"
    }],
    "name": "Language Translation",
    "type": "folder"
  },
  {
    "children": [
    {
      "name": "ExifTool (T)",
      "type": "url",
      "url": "http://www.sno.phy.queensu.ca/~phil/exiftool/"
    },
    {
      "name": "Metagoofil (T)",
      "type": "url",
      "url": "http://www.edge-security.com/metagoofil.php"
    },
    {
      "name": "FOCA (T)",
      "type": "url",
      "url": "https://github.com/ElevenPaths/FOCA"
    },
    {
      "name": "CodeTwo Outlook Export (T)",
      "type": "url",
      "url": "http://www.codetwo.com/freeware/outlook-export/"
    }],
    "name": "Metadata",
    "type": "folder"
  },
  {
    "children": [
    {
      "children": [
      {
        "children": [
        {
          "name": "Genymotion (T)",
          "type": "url",
          "url": "https://www.genymotion.com/"
        },
        {
          "name": "BlueStacks 2 (T)",
          "type": "url",
          "url": "http://www.bluestacks.com/"
        },
        {
          "name": "Andy Android Emulator (T)",
          "type": "url",
          "url": "http://www.andyroid.net/"
        },
        {
          "name": "Nox App Player",
          "type": "url",
          "url": "https://www.bignox.com/"
        }],
        "name": "Emulation Tools",
        "type": "folder"
      },
      {
        "children": [
        {
          "children": [
          {
            "name": "Facebook (T)",
            "type": "url",
            "url": "https://play.google.com/store/apps/details?id=com.facebook.katana"
          },
          {
            "name": "LinkedIn (T)",
            "type": "url",
            "url": "https://play.google.com/store/apps/details?id=com.linkedin.android"
          },
          {
            "name": "Twitter (T)",
            "type": "url",
            "url": "https://play.google.com/store/apps/details?id=com.twitter.android"
          },
          {
            "name": "Pinterest (T)",
            "type": "url",
            "url": "https://play.google.com/store/apps/details?id=com.pinterest"
          }],
          "name": "Social Networking",
          "type": "folder"
        },
        {
          "children": [
          {
            "name": "Signal Private Messenger (T)",
            "type": "url",
            "url": "https://play.google.com/store/apps/details?id=org.thoughtcrime.securesms"
          },
          {
            "name": "Riot.im - Communicate, your way (T)",
            "type": "url",
            "url": "https://play.google.com/store/apps/details?id=im.vector.app"
          },
          {
            "name": "Telegram (T)",
            "type": "url",
            "url": "https://play.google.com/store/apps/details?id=org.telegram.messenger"
          },
          {
            "name": "Snapchat (T)",
            "type": "url",
            "url": "https://play.google.com/store/apps/details?id=com.snapchat.android"
          },
          {
            "name": "WhatsApp Messenger (T)",
            "type": "url",
            "url": "https://play.google.com/store/apps/details?id=com.whatsapp"
          },
          {
            "name": "Kik (T)",
            "type": "url",
            "url": "https://play.google.com/store/apps/details?id=kik.android"
          },
          {
            "name": "Yik Yak (T)",
            "type": "url",
            "url": "https://play.google.com/store/apps/details?id=com.yik.yak"
          },
          {
            "name": "LINE (T)",
            "type": "url",
            "url": "https://play.google.com/store/apps/details?id=jp.naver.line.android"
          }],
          "name": "Instant Messaging",
          "type": "folder"
        },
        {
          "children": [
          {
            "name": "Instagram (T)",
            "type": "url",
            "url": "https://play.google.com/store/apps/details?id=com.instagram.android"
          },
          {
            "name": "Flickr (T)",
            "type": "url",
            "url": "https://play.google.com/store/apps/details?id=com.yahoo.mobile.client.android.flickr"
          }],
          "name": "Pictures",
          "type": "folder"
        },
        {
          "children": [
          {
            "name": "Periscope (T)",
            "type": "url",
            "url": "https://play.google.com/store/apps/details?id=tv.periscope.android"
          },
          {
            "name": "Meerkat (T)",
            "type": "url",
            "url": "https://play.google.com/store/apps/details?id=co.getair.meerkat"
          },
          {
            "name": "Vine (T)",
            "type": "url",
            "url": "https://play.google.com/store/apps/details?id=co.vine.android"
          }],
          "name": "Streaming Video",
          "type": "folder"
        },
        {
          "name": "Truecaller (T)",
          "type": "url",
          "url": "https://play.google.com/store/apps/details?id=com.truecaller"
        }],
        "name": "Apps",
        "type": "folder"
      }],
      "name": "Android",
      "type": "folder"
    }],
    "name": "Mobile Emulation",
    "type": "folder"
  },
  {
    "children": [
    {
      "name": "Global Terrorism Database",
      "type": "url",
      "url": "http://www.start.umd.edu/gtd/"
    }],
    "name": "Terrorism",
    "type": "folder"
  },
  {
    "children": [
    {
      "children": [
      {
        "name": "Reddit Deep Web",
        "type": "url",
        "url": "https://www.reddit.com/r/deepweb"
      },
      {
        "name": "Reddit Onions",
        "type": "url",
        "url": "https://www.reddit.com/r/onions"
      },
      {
        "name": "Reddit Darknet",
        "type": "url",
        "url": "https://www.reddit.com/r/darknet"
      }],
      "name": "General Info",
      "type": "folder"
    },
    {
      "children": [
      {
        "name": "Tor Download (T)",
        "type": "url",
        "url": "https://www.torproject.org/download/download-easy.html.en"
      },
      {
        "name": "I2P Anonymous Network (T)",
        "type": "url",
        "url": "https://geti2p.net/en/"
      }],
      "name": "Clients",
      "type": "folder"
    },
    {
      "children": [
      {
        "name": "OnionScan",
        "type": "url",
        "url": "https://github.com/s-rah/onionscan"
      },
      {
        "name": "TorBot",
        "type": "url",
        "url": "https://github.com/DedSecInside/TorBot"
      },
      {
        "name": "Tor Scan",
        "type": "url",
        "url": "http://www.torscan.io/"
      },
      {
        "name": "Onioff",
        "type": "url",
        "url": "https://github.com/k4m4/onioff"
      },
      {
        "name": "Hunchly Hidden Services Report",
        "type": "url",
        "url": "https://darkweb.hunch.ly/"
      },
      {
        "name": "docker-onion-nmap (T)",
        "type": "url",
        "url": "https://github.com/milesrichardson/docker-onion-nmap"
      },
      {
        "name": "Onion Investigator",
        "type": "url",
        "url": "https://oint.ctrlbox.com/"
      }],
      "name": "Discovery",
      "type": "folder"
    },
    {
      "children": [
      {
        "name": "Onion Cab",
        "type": "url",
        "url": "https://onion.cab/"
      },
      {
        "name": "OnionLink",
        "type": "url",
        "url": "http://www.onion.link/"
      },
      {
        "name": "Candle",
        "type": "url",
        "url": "http://gjobqjj7wyczbqie.onion/"
      },
      {
        "name": "Not Evil",
        "type": "url",
        "url": "http://hss3uro2hsxfogfq.onion/"
      },
      {
        "name": "Tor66",
        "type": "url",
        "url": "http://tor66sezptuu2nta.onion/"
      },
      {
        "name": "dark.fail",
        "type": "url",
        "url": "http://darkfailllnkf4vf.onion/"
      },
      {
        "name": "Ahmia",
        "type": "url",
        "url": "https://ahmia.fi/"
      }],
      "name": "TOR Search",
      "type": "folder"
    },
    {
      "children": [
      {
        "name": "Hidden Wiki",
        "type": "url",
        "url": "http://thehiddenwiki.org/"
      },
      {
        "name": "Core.onion",
        "type": "url",
        "url": "http://eqt5g4fuenphqinx.onion/"
      },
      {
       "name": "OnionTree",
       "type": "url",
       "url": "https://onionltd.github.io/"
      }],
      "name": "TOR Directories",
      "type": "folder"
    },
    {
      "name": "Tor2web",
      "type": "url",
      "url": "https://tor2web.org/"
    },
    {
      "name": "Web O Proxy",
      "type": "url",
      "url": "https://weboproxy.com/"
    },
    {
      "name": "IACA Dark Web Investigation Support",
      "type": "url",
      "url": "https://iaca-darkweb-tools.com/"
    }],
    "name": "Dark Web",
    "type": "folder"
  },
  {
    "children": [
    {
      "children": [
      {
        "name": "Blocktrail",
        "type": "url",
        "url": "https://www.blocktrail.com/BTC"
      },
      {
        "name": "Blockchain.info",
        "type": "url",
        "url": "https://blockchain.info/"
      },
      {
        "name": "Block Explorer",
        "type": "url",
        "url": "https://blockexplorer.com/"
      },
      {
        "name": "Blockr.io",
        "type": "url",
        "url": "http://blockr.io/"
      },
      {
        "name": "BitRef",
        "type": "url",
        "url": "https://bitref.com/"
      },
      {
        "name": "Wallet Explorer",
        "type": "url",
        "url": "https://www.walletexplorer.com/"
      },
      {
        "name": "Graphsense",
        "type": "url",
        "url": "https://graphsense.info/"
      },
      {
        "name": "Blockonomics",
        "type": "url",
        "url": "https://www.blockonomics.co/"
      },
      {
        "name": "Bitcoin Who's Who",
        "type": "url",
        "url": "http://bitcoinwhoswho.com/"
      },
      {
        "name": "Orbit (T)",
        "type": "url",
        "url": "https://github.com/s0md3v/Orbit"
      }],
      "name": "Bitcoin",
      "type": "folder"
    },
    {
      "children": [
      {
        "name": "Ether.Camp",
        "type": "url",
        "url": "https://live.ether.camp/transactions"
      },
      {
        "name": "etherchain.org",
        "type": "url",
        "url": "https://etherchain.org/accounts/"
      },
      {
        "name": "Etherscan",
        "type": "url",
        "url": "https://etherscan.io/"
      }],
      "name": "Ethereum",
      "type": "folder"
    },
    {
      "children": [
      {
        "name": "XMRChain.net",
        "type": "url",
        "url": "https://xmrchain.net/"
      },
      {
        "name": "Monero Blocks",
        "type": "url",
        "url": "http://moneroblocks.info/"
      },
      {
        "name": "Chain Radar",
        "type": "url",
        "url": "https://chainradar.com/xmr/blocks"
      }],
      "name": "Monero",
      "type": "folder"
    }],
    "name": "Digital Currency",
    "type": "folder"
  },
  {
    "children": [
    {
      "name": "Craigslist",
      "type": "url",
      "url": "http://craigslist.org/"
    },
    {
      "name": "Kijiji - Canada Classifieds",
      "type": "url",
      "url": "http://www.kijiji.ca/"
    },
    {
      "name": "Quikr - India Classifieds",
      "type": "url",
      "url": "http://www.quikr.com/"
    },
    {
      "name": "eBay",
      "type": "url",
      "url": "http://www.ebay.com/"
    },
    {
      "name": "OfferUp",
      "type": "url",
      "url": "https://offerup.com/"
    },
    {
      "name": "Goofbid",
      "type": "url",
      "url": "http://www.goofbid.com/"
    },
    {
      "name": "Flippity",
      "type": "url",
      "url": "http://www.flippity.com/"
    },
    {
      "name": "SearchAllJunk",
      "type": "url",
      "url": "http://www.searchalljunk.com/"
    },
    {
      "name": "TotalCraigSearch",
      "type": "url",
      "url": "http://www.totalcraigsearch.com/"
    },
    {
      "name": "Search Tempest",
      "type": "url",
      "url": "http://www.searchtempest.com/"
    },
    {
      "name": "Oodle",
      "type": "url",
      "url": "http://www.oodle.com/"
    },
    {
      "name": "Claz.org",
      "type": "url",
      "url": "http://claz.org/"
    }],
    "name": "Classifieds",
    "type": "folder"
  },
  {
    "children": [
    {
      "children": [

      ],
      "name": "Base64",
      "type": "folder"
    },
    {
      "children": [
      {
        "name": "ClearImage Barcode Reader",
        "type": "url",
        "url": "http://online-barcode-reader.inliteresearch.com/"
      }],
      "name": "Barcodes / QR",
      "type": "folder"
    },
    {
      "children": [
      {
        "name": "JS Beautifier",
        "type": "url",
        "url": "http://jsbeautifier.org/"
      },
      {
        "name": "JS NICE",
        "type": "url",
        "url": "http://jsnice.org/"
      },
      {
        "name": "Firebug (T)",
        "type": "url",
        "url": "https://getfirebug.com/downloads/"
      },
      {
        "name": "SpiderMonkey (T)",
        "type": "url",
        "url": "https://developer.mozilla.org/en-US/docs/Mozilla/Projects/SpiderMonkey"
      },
      {
        "name": "Kahu Revelo (T)",
        "type": "url",
        "url": "http://www.kahusecurity.com/tools/"
      },
      {
        "name": "JavaScript Deobfuscator (T)",
        "type": "url",
        "url": "https://addons.mozilla.org/en-US/firefox/addon/javascript-deobfuscator/"
      }],
      "name": "Javascript",
      "type": "folder"
    },
    {
      "children": [
      {
        "name": "DDecode - PHP Decoder",
        "type": "url",
        "url": "http://ddecode.com/phpdecoder/"
      }],
      "name": "PHP",
      "type": "folder"
    },
    {
      "children": [
      {
        "children": [
        {
          "name": "XORSearch & XORStrings (T)",
          "type": "url",
          "url": "http://blog.didierstevens.com/programs/xorsearch/"
        },
        {
          "name": "xortool (T)",
          "type": "url",
          "url": "https://github.com/hellman/xortool"
        },
        {
          "name": "unxor (T)",
          "type": "url",
          "url": "https://github.com/tomchop/unxor"
        }],
        "name": "Unix",
        "type": "folder"
      },
      {
        "children": [
        {
          "name": "Kahu Converter Utilities (T)",
          "type": "url",
          "url": "http://www.kahusecurity.com/tools/"
        }],
        "name": "Windows",
        "type": "folder"
      },
      {
        "children": [
        {
          "name": "iheartxor.py (T)",
          "type": "url",
          "url": "http://hooked-on-mnemonics.blogspot.com/p/iheartxor.html"
        },
        {
          "name": "XORBruteForcer.py (T)",
          "type": "url",
          "url": "http://eternal-todo.com/var/scripts/xorbruteforcer"
        },
        {
          "name": "NoMoreXOR.py (T)",
          "type": "url",
          "url": "https://github.com/hiddenillusion/NoMoreXOR"
        },
        {
          "name": "Balbuzard (T)",
          "type": "url",
          "url": "https://bitbucket.org/decalage/balbuzard"
        }],
        "name": "Python",
        "type": "folder"
      }],
      "name": "XOR",
      "type": "folder"
    },
    {
      "name": "CyberChef",
      "type": "url",
      "url": "https://gchq.github.io/CyberChef/"
    },
    {
      "name": "Functions Online",
      "type": "url",
      "url": "https://www.functions-online.com/"
    }],
    "name": "Encoding / Decoding",
    "type": "folder"
  },
  {
    "children": [
    {
      "children": [
      {
        "name": "DataSploit (T)",
        "type": "url",
        "url": "https://github.com/datasploit/datasploit/"
      },
      {
        "name": "SpiderFoot (T)",
        "type": "url",
        "url": "http://www.spiderfoot.net/"
      },
      {
        "name": "ThreatPipes (T)",
        "type": "url",
        "url": "https://www.threatpipes.com"
      },
      {
        "name": "Omnibus (T)",
        "type": "url",
        "url": "https://github.com/InQuest/omnibus"
      },
      {
        "name": "Photon (T)",
        "type": "url",
        "url": "https://github.com/s0md3v/Photon"
      },
      {
        "name": "ReconDog (T)",
        "type": "url",
        "url": "https://github.com/s0md3v/ReconDog"
      },
      {
        "name": "IFTTT",
        "type": "url",
        "url": "https://ifttt.com/"
      },
      {
        "name": "Stringify",
        "type": "url",
        "url": "https://www.stringify.com/"
      },
      {
        "name": "Intrigue.io (T)",
        "type": "url",
        "url": "https://intrigue.io/"
      },
      {
        "name": "OSRFramework (T)",
        "type": "url",
        "url": "https://github.com/i3visio/osrframework"
      },
      {
        "name": "Inquisitor (T)",
        "type": "url",
        "url": "https://github.com/penafieljlm/inquisitor"
      },
      {
        "name": "AutoOSINT (T)",
        "type": "url",
        "url": "https://github.com/bharshbarger/AutOSINT"
      },
      {
        "name": "IntRec-Pack (T)",
        "type": "url",
        "url": "https://github.com/NullArray/IntRec-Pack"
      },
      {
        "name": "OSINT-SPY (T)",
        "type": "url",
        "url": "https://github.com/SharadKumar97/OSINT-SPY"
      },
      {
        "name": "Microsoft Flow",
        "type": "url",
        "url": "https://flow.microsoft.com/en-us/"
      },
      {
        "name": "PhoneInfoga (T)",
        "type": "url",
        "url": "https://github.com/sundowndev/PhoneInfoga"
      }],
      "name": "OSINT Automation",
      "type": "folder"
    },
    {
      "children": [
      {
        "name": "Low Hanging Fruit (T)",
        "type": "url",
        "url": "https://github.com/blindfuzzy/LHF"
      }],
      "name": "Pentesting Recon",
      "type": "folder"
    },
    {
      "children": [
      {
        "name": "VMware Workstation Player (T)",
        "type": "url",
        "url": "http://www.vmware.com/products/player/playerpro-evaluation.html"
      },
      {
        "name": "VirtualBox (T)",
        "type": "url",
        "url": "https://www.virtualbox.org/"
      },
      {
        "name": "Buscador OS (T)",
        "type": "url",
        "url": "https://inteltechniques.com/buscador/index.html"
      },
      {
        "name": "Kali Linux OS (T)",
        "type": "url",
        "url": "https://www.kali.org/"
      },
      {
        "name": "ParrotSec OS (T)",
        "type": "url",
        "url": "https://www.parrotsec.org/"
      },
      {
        "name": "Microsoft Edge Development OS VMs (T)",
        "type": "url",
        "url": "https://developer.microsoft.com/en-us/microsoft-edge/tools/vms/"
      },
      {
        "name": "Subgraph OS (T)",
        "type": "url",
        "url": "https://subgraph.com/index.en.html"
      },
      {
        "name": "Tails Live OS (T)",
        "type": "url",
        "url": "https://tails.boum.org/"
      },
      {
        "name": "Whonix (T)",
        "type": "url",
        "url": "https://www.whonix.org/wiki/Main_Page"
      }],
      "name": "Virtual Machines",
      "type": "folder"
     },
     {
      "children": [
      {
        "name": "OWASP D4N155 (T)",
        "type": "url",
        "url": "https://github.com/OWASP/D4N155"
      }],
      "name": "Wordlist",
      "type": "folder"
    },
    {
      "name": "Paterva / Maltego (T)",
      "type": "url",
      "url": "https://www.maltego.com/"
    },
    {
      "name": "Epic Privacy Browser (T)",
      "type": "url",
      "url": "https://www.epicbrowser.com/"
    },
    {
      "name": "Overview",
      "type": "url",
      "url": "https://www.overviewdocs.com/"
    }],
    "name": "Tools",
    "type": "folder"
  },
  {
    "children": [
    {
      "children": [
      {
        "name": "InQuest Labs DFI/MalDoc Search",
        "type": "url",
        "url": "https://labs.inquest.net/dfi"
      },
      {
        "name": "Decalage Malware Search",
        "type": "url",
        "url": "http://decalage.info/en/mwsearch"
      },
      {
        "name": "VirusShare.com",
        "type": "url",
        "url": "https://virusshare.com/"
      },
      {
        "name": "#totalhash",
        "type": "url",
        "url": "https://totalhash.cymru.com/"
      },
      {
        "name": "VX Vault",
        "type": "url",
        "url": "http://vxvault.net/ViriList.php"
      },
      {
        "name": "ID Ransomware",
        "type": "url",
        "url": "https://id-ransomware.malwarehunterteam.com/"
      },
      {
        "name": "National Software Reference Library",
        "type": "url",
        "url": "http://nsrl.hashsets.com/national_software_reference_library1_search.php"
      }],
      "name": "Search",
      "type": "folder"
    },
    {
      "children": [
      {
        "children": [
        {
          "name": "InQuest DFI Maldoc Analyzer",
          "type": "url",
          "url": "https://labs.inquest.net/dfi"
        },
        {
          "name": "XecScan",
          "type": "url",
          "url": "http://scan.xecure-lab.com/"
        },
        {
          "name": "JoeSandbox Document Analyzer",
          "type": "url",
          "url": "http://www.document-analyzer.net/"
        }],
        "name": "Office Files",
        "type": "folder"
      },
      {
        "children": [
        {
          "name": "Wepawet",
          "type": "url",
          "url": "https://wepawet.iseclab.org/"
        },
        {
          "name": "ViCheck",
          "type": "url",
          "url": "https://www.vicheck.ca/"
        }],
        "name": "PDFs",
        "type": "folder"
      },
      {
        "children": [
        {
          "name": "Akana Android Malware",
          "type": "url",
          "url": "http://akana.mobiseclab.org/"
        },
        {
          "name": "Joe APK Analyzer",
          "type": "url",
          "url": "https://www.apk-analyzer.net/"
        }],
        "name": "Android",
        "type": "folder"
      },
      {
        "name": "VirusTotal",
        "type": "url",
        "url": "https://www.virustotal.com/"
      },
      {
        "name": "Malwr",
        "type": "url",
        "url": "https://malwr.com/"
      },
      {
        "name": "Hybrid Analysis",
        "type": "url",
        "url": "https://www.hybrid-analysis.com/"
      },
      {
        "name": "MalwareViz",
        "type": "url",
        "url": "https://www.malwareviz.com/"
      },
      {
        "name": "Ether",
        "type": "url",
        "url": "http://ether.gtisc.gatech.edu/web_unpack"
      },
      {
        "name": "Eureka",
        "type": "url",
        "url": "http://eureka.cyber-ta.org/"
      },
      {
        "name": "Blueliv Sandbox",
        "type": "url",
        "url": "https://community.blueliv.com/#!/sandbox"
      },
      {
        "name": "Valkyrie File Analysis",
        "type": "url",
        "url": "https://consumer.valkyrie.comodo.com/"
      },
      {
        "name": "Deepviz Sandbox",
        "type": "url",
        "url": "https://sandbox.deepviz.com/"
      },
      {
        "name": "detux Linux Sandbox",
        "type": "url",
        "url": "https://detux.org/"
      },
      {
        "name": "Joe File Analyzer",
        "type": "url",
        "url": "https://www.file-analyzer.net/"
      },
      {
        "name": "Pikker.ee Cuckoo Sandbox",
        "type": "url",
        "url": "http://sandbox.pikker.ee/"
      },
      {
        "name": "ThreatExpert Sandbox",
        "type": "url",
        "url": "http://www.threatexpert.com/submit.aspx"
      },
      {
        "name": "Koodous",
        "type": "url",
        "url": "https://koodous.com"
      },
      {
        "name": "Anlyz.io",
        "type": "url",
        "url": "https://sandbox.anlyz.io"
      },
      {
        "name": "Any Run",
        "type": "url",
        "url": "https://app.any.run/"
      }],
      "name": "Hosted Automated Analysis",
      "type": "folder"
    },
    {
      "children": [
      {
        "name": "Office Mal Scanner (T)",
        "type": "url",
        "url": "http://www.reconstructer.org/"
      },
      {
        "name": "OffVis (T)",
        "type": "url",
        "url": "http://go.microsoft.com/fwlink/?LinkID=158791"
      }],
      "name": "Office Files",
      "type": "folder"
    },
    {
      "children": [
      {
        "name": "PDF Tools (T)",
        "type": "url",
        "url": "http://blog.didierstevens.com/programs/pdf-tools/"
      },
      {
        "name": "Origami Framework (T)",
        "type": "url",
        "url": "https://code.google.com/archive/p/origami-pdf/"
      }],
      "name": "PDFs",
      "type": "folder"
    },
    {
      "children": [
      {
        "name": "Malware-Traffic-Analysis.net",
        "type": "url",
        "url": "http://www.malware-traffic-analysis.net/index.html"
      }],
      "name": "PCAPs",
      "type": "folder"
    },
    {
      "name": "Ghidra (T)",
      "type": "url",
      "url": "https://github.com/NationalSecurityAgency/ghidra"
    },
    {
      "name": "Malware Analysis Tools",
      "type": "url",
      "url": "http://malwareanalysis.tools/"
    }],
    "name": "Malicious File Analysis",
    "type": "folder"
  },
  {
    "children": [
    {
      "children": [
      {
        "name": "Default Passwords DB",
        "type": "url",
        "url": "https://cirt.net/passwords"
      },
      {
        "name": "Default passwords list",
        "type": "url",
        "url": "https://default-password.info/"
      },
      {
        "name": "Default Password Lookup Utility",
        "type": "url",
        "url": "http://www.fortypoundhead.com/tools_dpw.asp"
      },
      {
        "name": "Phenoelit Default Password List",
        "type": "url",
        "url": "http://phenoelit.org/dpl/dpl.html"
      },
      {
        "name": "Default Router Passwords",
        "type": "url",
        "url": "http://routerpasswords.com/"
      },
      {
        "name": "Open Sez Me Default Passwords",
        "type": "url",
        "url": "http://open-sez.me/"
      },
      {
        "name": "Hashes.org",
        "type": "url",
        "url": "https://hashes.org/"
      }],
      "name": "Default Passwords",
      "type": "folder"
    },
    {
      "name": "MITRE ATT&CK",
      "type": "url",
      "url": "https://attack.mitre.org/"
    },
    {
      "name": "Exploit DB",
      "type": "url",
      "url": "https://www.exploit-db.com/"
    },
    {
      "name": "Packet Storm",
      "type": "url",
      "url": "https://packetstormsecurity.com/"
    },
    {
      "name": "SecurityFocus",
      "type": "url",
      "url": "http://www.securityfocus.com/bid"
    },
    {
      "name": "NVD - NIST",
      "type": "url",
      "url": "https://nvd.nist.gov/"
    },
    {
      "name": "OSV Vulnerability Library",
      "type": "url",
      "url": "https://osv.dev/list"
    },
    {
      "name": "Mend Vulnerability Database",
      "type": "url",
      "url": "https://www.mend.io/vulnerability-database/"
    },    
    {
      "name": "CVE Details",
      "type": "url",
      "url": "http://www.cvedetails.com/"
    },
    {
      "name": "CVE - MITRE",
      "type": "url",
      "url": "http://cve.mitre.org/"
    },
    {
      "name": "OWASP",
      "type": "url",
      "url": "https://www.owasp.org/index.php/Main_Page"
    },
    {
      "name": "0day.today",
      "type": "url",
      "url": "http://0day.today/"
    },
    {
      "name": "Secunia",
      "type": "url",
      "url": "https://secuniaresearch.flexerasoftware.com/community/research/"
    },
    {
      "name": "Canadian Centre for Cyber Security",
      "type": "url",
      "url": "https://cyber.gc.ca/"
    }],
    "name": "Exploits & Advisories",
    "type": "folder"
  },
  {
    "children": [
    {
      "children": [
      {
        "name": "https://openphish.com/feed.txt",
        "type": "url",
        "url": "https://openphish.com/feed.txt"
      },
      {
        "name": "PhishTank",
        "type": "url",
        "url": "https://www.phishtank.com/"
      },
      {
        "name": "PhishStats",
        "type": "url",
        "url": "https://phishstats.info/"
      }],
      "name": "Phishing",
      "type": "folder"
    },
    {
      "children": [
      {
        "name": "Jager",
        "type": "url",
        "url": "https://github.com/sroberts/jager"
      },
      {
        "name": "IOC Parser",
        "type": "url",
        "url": "https://github.com/armbues/ioc_parser"
      },
      {
        "name": "Cacador",
        "type": "url",
        "url": "https://github.com/sroberts/cacador"
      },
      {
        "name": "ThreatPinch Lookup",
        "type": "url",
        "url": "https://github.com/cloudtracer/ThreatPinchLookup"
      },
      {
        "name": "Mimir",
        "type": "url",
        "url": "https://github.com/NullArray/Mimir"
      },
      {
        "name": "iocextract (T)",
        "type": "url",
        "url": "https://github.com/InQuest/python-iocextract"
      },
      {
        "name": "ThreatIngestor (T)",
        "type": "url",
        "url": "https://github.com/InQuest/ThreatIngestor"
      }],
      "name": "IOC Tools",
      "type": "folder"
    },
    {
      "children": [
      {
        "name": "Malware Exploit TTP Database",
        "type": "url",
        "url": "https://www.pwnmalw.re/"
      },
      {
        "name": "Mitre TTPs",
        "type": "url",
        "url": "https://attack.mitre.org/wiki/All_Techniques"
      }],
      "name": "TTPs",
      "type": "folder"
    },
    {
      "name": "IBM X-Force Exchange",
      "type": "url",
      "url": "https://exchange.xforce.ibmcloud.com/new"
    },
    {
      "name": "Malware Information Sharing Platform",
      "type": "url",
      "url": "http://www.misp-project.org/"
    },
    {
      "name": "Malware Patrol",
      "type": "url",
      "url": "https://www.malwarepatrol.net/open-source.shtml"
    },
    {
      "name": "Project Honey Pot",
      "type": "url",
      "url": "http://www.projecthoneypot.org/"
    },
    {
      "name": "Cymon Open Threat Intelligence",
      "type": "url",
      "url": "https://cymon.io/"
    },
    {
      "name": "mlsecproject / combine",
      "type": "url",
      "url": "https://github.com/mlsecproject/combine"
    },
    {
      "name": "hostintel - keithjjones Github",
      "type": "url",
      "url": "https://github.com/keithjjones/hostintel"
    },
    {
      "name": "massive-octo-spice - csirtgadgets Github",
      "type": "url",
      "url": "https://github.com/csirtgadgets/massive-octo-spice"
    },
    {
      "name": "Bot Scout",
      "type": "url",
      "url": "http://botscout.com/"
    },
    {
      "name": "Blueliv Threat Exchange (R)",
      "type": "url",
      "url": "https://community.blueliv.com/#!/discover"
    },
    {
      "name": "APTnotes",
      "type": "url",
      "url": "https://github.com/aptnotes/data"
    },
    {
      "name": "HoneyDB",
      "type": "url",
      "url": "https://riskdiscovery.com/honeydb/"
    },
    {
      "name": "Pulsedive",
      "type": "url",
      "url": "https://pulsedive.com"
    },
    {
      "name": "Mr.Looquer IOC Feed - 1st Dual Stack Threat Feed",
      "type": "url",
      "url": "https://iocfeed.mrlooquer.com"
    },
    {
      "name": "REScure Cyber Threat Intelligence Project",
      "type": "url",
      "url": "https://rescure.me/feeds.html"
    }],
    "name": "Threat Intelligence",
    "type": "folder"
  },
  {
    "children": [
    {
      "children": [
      {
        "name": "Fake Name Generator",
        "type": "url",
        "url": "http://www.fakenamegenerator.com/"
      },
      {
        "name": "Fake Identity Generator",
        "type": "url",
        "url": "http://justdelete.me/fake-identity-generator/"
      },
      {
        "name": "Random User Generator",
        "type": "url",
        "url": "https://randomuser.me/"
      },
      {
        "name": "Pexels",
        "type": "url",
        "url": "https://www.pexels.com/"
      },
      {
        "name": "Faker.js",
        "type": "url",
        "url": "https://cdn.rawgit.com/Marak/faker.js/master/examples/browser/index.html"
      }],
      "name": "Persona Creation",
      "type": "folder"
    },
    {
      "children": [
      {
        "children": [
        {
          "name": "Tor Download (T)",
          "type": "url",
          "url": "https://www.torproject.org/download/download-easy.html.en"
        },
        {
          "name": "I2P Anonymous Network (T)",
          "type": "url",
          "url": "https://geti2p.net/en/"
        }],
        "name": "TOR",
        "type": "folder"
      },
      {
        "children": [
        {
          "name": "DeepDotWeb VPN Comparison Chart",
          "type": "url",
          "url": "https://www.deepdotweb.com/vpn-comparison-chart/"
        },
        {
          "name": "VPN Comparisons - That One Privacy Site",
          "type": "url",
          "url": "https://thatoneprivacysite.net/"
        }],
        "name": "Anonymous VPNs",
        "type": "folder"
      },
      {
        "children": [
        {
          "name": "UserAgentString.com",
          "type": "url",
          "url": "http://www.useragentstring.com/pages/useragentstring.php"
        },
        {
          "name": "WhatIsMyBrowser.com",
          "type": "url",
          "url": "https://www.whatismybrowser.com/"
        },
        {
          "name": "User Agent String Decoder",
          "type": "url",
          "url": "http://tools.tracemyip.org/user-agent-string-decoder/"
        }],
        "name": "Spoof User-Agent",
        "type": "folder"
      },
      {
        "children": [
        {
          "name": "IP / DNS Leak Detection",
          "type": "url",
          "url": "https://ipleak.net/"
        },
        {
          "name": "JonDonym",
          "type": "url",
          "url": "http://ip-check.info/?lang=en"
        },
        {
          "name": "DNS leak test",
          "type": "url",
          "url": "https://www.dnsleaktest.com/"
        },
        {
          "name": "DNS Leak Tests",
          "type": "url",
          "url": "http://dnsleak.com/"
        },
        {
          "name": "TorGuard",
          "type": "url",
          "url": "https://torguard.net/vpn-dns-leak-test.php"
        },
        {
          "name": "IPv6 Leak Tests",
          "type": "url",
          "url": "http://ipv6leak.com/"
        },
        {
          "name": "Email Leak Tests",
          "type": "url",
          "url": "http://emailipleak.com/"
        },
        {
          "name": "Perfect Privacy",
          "type": "url",
          "url": "https://www.perfect-privacy.com/check-ip/"
        },
        {
          "name": "WebRTC Leak Test",
          "type": "url",
          "url": "https://www.perfect-privacy.com/webrtc-leaktest/"
        },
        {
          "name": "LetMeCheck.it",
          "type": "url",
          "url": "http://letmecheck.it/"
        },
        {
          "name": "Trace My IP",
          "type": "url",
          "url": "http://www.tracemyip.org/"
        }],
        "name": "VPN Tests",
        "type": "folder"
      },
      {
        "children": [
        {
          "name": "Browser Statistics",
          "type": "url",
          "url": "https://www.w3schools.com/browsers/default.asp"
        },
        {
          "name": "WhatsMyBrowser.org",
          "type": "url",
          "url": "http://www.whatsmybrowser.org/"
        },
        {
          "name": "What browser am I using.co",
          "type": "url",
          "url": "http://www.whatbrowseramiusing.co/"
        },
        {
          "name": "What Browser?",
          "type": "url",
          "url": "https://whatbrowser.org/"
        },
        {
          "name": "BrowserSpy.dk Browser Information",
          "type": "url",
          "url": "http://browserspy.dk/browser.php"
        },
        {
          "name": "Browserscope",
          "type": "url",
          "url": "http://www.browserscope.org/"
        }],
        "name": "Browser Tests",
        "type": "folder"
      },
      {
        "children": [
        {
          "name": "Proxychecker",
          "type": "url",
          "url": "https://proxycheck.haschek.at/"
        },
        {
          "name": "IP2Proxy",
          "type": "url",
          "url": "https://www.ip2proxy.com/"

        }],
        "name": "Proxy Tests",
        "type": "folder"
      },
      {
        "name": "NoScript (T)",
        "type": "url",
        "url": "https://noscript.net/"
      },
      {
        "name": "Firefox-debloat",
        "type": "url",
        "url": "https://github.com/amq/firefox-debloat"
      },
      {
        "name": "Browser Leaks",
        "type": "url",
        "url": "https://browserleaks.com/"
      },
      {
        "name": "Self-Destructing Cookies (T)",
        "type": "url",
        "url": "https://addons.mozilla.org/en-US/firefox/addon/self-destructing-cookies/"
      },
      {
        "name": "BrowserSpy.dk",
        "type": "url",
        "url": "http://browserspy.dk/"
      },
      {
        "name": "LocaBrowser.com",
        "type": "url",
        "url": "http://www.locabrowser.com"
      }],
      "name": "Anonymous Browsing",
      "type": "folder"
    },
    {
      "children": [
      {
        "name": "Just Delete Me",
        "type": "url",
        "url": "http://backgroundchecks.org/justdeleteme/"
      },
      {
        "name": "The Internet Privacy Handbook",
        "type": "url",
        "url": "https://www.safeshepherd.com/handbook"
      },
      {
        "name": "OptOut Credit Prescreen",
        "type": "url",
        "url": "https://www.optoutprescreen.com/?rf=t"
      },
      {
        "name": "Credit Freeze",
        "type": "url",
        "url": "https://inteltechniques.com/blog/2018/09/28/complete-credit-freeze-tutorial-update/"
      },
      {
        "name": "Fake US Identities",
        "type": "url",
        "url": "http://xdd2.org/"
      },
      {
        "name": "Social Media Fingerprint",
        "type": "url",
        "url": "https://robinlinus.github.io/socialmedia-leak/"
      },
      {
        "name": "Privacy Tools",
        "type": "url",
        "url": "https://www.privacytools.io/"
      },
      {
        "name": "Panopticlick",
        "type": "url",
        "url": "https://panopticlick.eff.org/"
      },
      {
        "name": "Intel Techniques - Hiding from the Internet",
        "type": "url",
        "url": "https://inteltechniques.com/data/workbook.pdf"
      },
      {
        "name": "The Many Hats Club - Privacy Resources",
        "type": "url",
        "url": "https://themanyhats.club/centralised-place-for-privacy-resources/"
      }],
      "name": "Privacy / Clean Up",
      "type": "folder"
    },
    {
      "children": [
      {
        "name": "Anonymouth - Document Anonymization (T)",
        "type": "url",
        "url": "https://github.com/psal/anonymouth"
      }],
      "name": "Metadata / Style",
      "type": "folder"
    }],
    "name": "OpSec",
    "type": "folder"
  },
  {
    "children": [
    {
      "children": [
      {
        "name": "Hunchly (T)",
        "type": "url",
        "url": "http://www.hunch.ly/"
      },
      {
        "name": "Fiddler (T)",
        "type": "url",
        "url": "https://www.telerik.com/download/fiddler"
      },
      {
        "name": "Burp Suite (T)",
        "type": "url",
        "url": "https://portswigger.net/burp/download.html"
      },
      {
        "name": "Page2Images (T)",
        "type": "url",
        "url": "http://www.page2images.com/URL-Live-Website-Screenshot-Generator"
      },
      {
        "name": "Archive.is",
        "type": "url",
        "url": "http://archive.is/"
      },
      {
        "name": "Web Page Saver",
        "type": "url",
        "url": "https://www.magnetforensics.com/free-tool-web-page-saver/"
      },
      {
        "name": "Snapper (T)",
        "type": "url",
        "url": "https://github.com/dxa4481/Snapper"
      },
      {
        "name": "Full Page Screen Capture Chrome Extension (T)",
        "type": "url",
        "url": "https://github.com/mrcoles/full-page-screen-capture-chrome-extension"
      }],
      "name": "Web Browsing",
      "type": "folder"
    },
    {
      "children": [
      {
        "name": "FRAPS (T)",
        "type": "url",
        "url": "http://www.fraps.com/"
      },
      {
        "name": "ShareX (T)",
        "type": "url",
        "url": "https://getsharex.com/"
      },
      {
        "name": "Greenshot (T)",
        "type": "url",
        "url": "https://getgreenshot.org/"
      }],
      "name": "Screen Capture",
      "type": "folder"
    },
    {
      "children": [
      {
        "name": "BatchGeo",
        "type": "url",
        "url": "https://batchgeo.com/"
      },
      {
        "name": "Google Street View - Hyperlapse",
        "type": "url",
        "url": "https://github.com/TeehanLax/Hyperlapse.js"
      },
      {
        "name": "Teehan+Lax Labs - Hyperlapse",
        "type": "url",
        "url": "http://labs.teehanlax.com/project/hyperlapse"
      },
      {
        "name": "ZeeMaps",
        "type": "url",
        "url": "https://www.zeemaps.com/"
      }],
      "name": "Map Locations",
      "type": "folder"
    },
    {
      "name": "Timeline JS3",
      "type": "url",
      "url": "http://timeline.knightlab.com/"
    }],
    "name": "Documentation",
    "type": "folder"
  },
  {
    "children": [
    {
      "children": [
      {
        "name": "A Google A Day",
        "type": "url",
        "url": "http://www.agoogleaday.com/"
      },
      {
        "name": "GeoGuesser",
        "type": "url",
        "url": "https://geoguessr.com/"
      },
      {
        "name": "Verif!cation Quiz Bot",
        "type": "url",
        "url": "https://twitter.com/quiztime"
      }],
      "name": "Games",
      "type": "folder"
    },
    {
      "name": "AutomatingOSINT.com",
      "type": "url",
      "url": "http://register.automatingosint.com/"
    },
    {
      "name": "Open Source Intelligence Techniques",
      "type": "url",
      "url": "https://inteltechniques.com/"
    },
    {
      "name": "Plessas",
      "type": "url",
      "url": "https://plessas.net/online-training"
    },
    {
      "name": "SANS SEC487 OSINT Class",
      "type": "url",
      "url": "https://www.sans.org/sec487"
    },
    {
      "name": "NetBootCamp",
      "type": "url",
      "url": "https://netbootcamp.org/trainingprogram/"
    },
    {
      "name": "Smart Questions",
      "type": "url",
      "url": "http://www.catb.org/esr/faqs/smart-questions.html"
    }],
    "name": "Training",
    "type": "folder"
  }],
  "name": "OSINT Framework",
  "type": "folder"
}<|MERGE_RESOLUTION|>--- conflicted
+++ resolved
@@ -1230,14 +1230,11 @@
         "url": "https://www.shodan.io/"
       },
       {
-<<<<<<< HEAD
-=======
         "name": "Portmap",
         "type": "url",
         "url": "https://portmap.com/"
       },
       {
->>>>>>> 4c703c70
         "name": "Scans.io",
         "type": "url",
         "url": "https://scans.io/"
